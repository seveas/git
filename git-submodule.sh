--- conflicted
+++ resolved
@@ -9,18 +9,13 @@
    or: $dashless [--quiet] status [--cached] [--recursive] [--] [<path>...]
    or: $dashless [--quiet] init [--] [<path>...]
    or: $dashless [--quiet] deinit [-f|--force] (--all| [--] <path>...)
-<<<<<<< HEAD
-   or: $dashless [--quiet] update [--init] [--remote] [-N|--no-fetch] [-f|--force] [--checkout|--merge|--rebase] [--reference <repository>] [--recursive] [--] [<path>...]
-=======
    or: $dashless [--quiet] update [--init] [--remote] [-N|--no-fetch] [-f|--force] [--checkout|--merge|--rebase] [--[no-]recommend-shallow] [--reference <repository>] [--recursive] [--] [<path>...]
->>>>>>> 6ebdac1b
    or: $dashless [--quiet] summary [--cached|--files] [--summary-limit <n>] [commit] [--] [<path>...]
    or: $dashless [--quiet] foreach [--recursive] <command>
    or: $dashless [--quiet] sync [--recursive] [--] [<path>...]"
 OPTIONS_SPEC=
 SUBDIRECTORY_OK=Yes
 . git-sh-setup
-. git-sh-i18n
 . git-parse-remote
 require_work_tree
 wt_prefix=$(git rev-parse --show-prefix)
@@ -54,11 +49,7 @@
 {
 	if test "$1" = "#unmatched"
 	then
-<<<<<<< HEAD
-		exit 1
-=======
 		exit ${2:-1}
->>>>>>> 6ebdac1b
 	fi
 }
 
@@ -248,16 +239,6 @@
 		then
 			if test -z "$force"
 			then
-<<<<<<< HEAD
-				echo >&2 "$(eval_gettext "A git directory for '\$sm_name' is found locally with remote(s):")"
-				GIT_DIR=".git/modules/$sm_name" GIT_WORK_TREE=. git remote -v | grep '(fetch)' | sed -e s,^,"  ", -e s,' (fetch)',, >&2
-				echo >&2 "$(eval_gettext "If you want to reuse this local git directory instead of cloning again from")"
-				echo >&2 "  $realrepo"
-				echo >&2 "$(eval_gettext "use the '--force' option. If the local git directory is not the correct repo")"
-				die "$(eval_gettext "or you are unsure what this means choose another name with the '--name' option.")"
-			else
-				echo "$(eval_gettext "Reactivating local git directory for submodule '\$sm_name'.")"
-=======
 				eval_gettextln >&2 "A git directory for '\$sm_name' is found locally with remote(s):"
 				GIT_DIR=".git/modules/$sm_name" GIT_WORK_TREE=. git remote -v | grep '(fetch)' | sed -e s,^,"  ", -e s,' (fetch)',, >&2
 				die "$(eval_gettextln "\
@@ -267,7 +248,6 @@
 or you are unsure what this means choose another name with the '--name' option.")"
 			else
 				eval_gettextln "Reactivating local git directory for submodule '\$sm_name'."
->>>>>>> 6ebdac1b
 			fi
 		fi
 		git submodule--helper clone ${GIT_QUIET:+--quiet} --prefix "$wt_prefix" --path "$sm_path" --name "$sm_name" --url "$realrepo" ${reference:+"$reference"} ${depth:+"$depth"} || exit
@@ -332,19 +312,11 @@
 
 	{
 		git submodule--helper list --prefix "$wt_prefix" ||
-<<<<<<< HEAD
-		echo "#unmatched"
-	} |
-	while read mode sha1 stage sm_path
-	do
-		die_if_unmatched "$mode"
-=======
 		echo "#unmatched" $?
 	} |
 	while read mode sha1 stage sm_path
 	do
 		die_if_unmatched "$mode" "$sha1"
->>>>>>> 6ebdac1b
 		if test -e "$sm_path"/.git
 		then
 			displaypath=$(git submodule--helper relative-path "$prefix$sm_path" "$wt_prefix")
@@ -436,52 +408,6 @@
 		esac
 		shift
 	done
-<<<<<<< HEAD
-
-	if test -n "$deinit_all" && test "$#" -ne 0
-	then
-		echo >&2 "$(eval_gettext "pathspec and --all are incompatible")"
-		usage
-	fi
-	if test $# = 0 && test -z "$deinit_all"
-	then
-		die "$(eval_gettext "Use '--all' if you really want to deinitialize all submodules")"
-	fi
-
-	{
-		git submodule--helper list --prefix "$wt_prefix" "$@" ||
-		echo "#unmatched"
-	} |
-	while read mode sha1 stage sm_path
-	do
-		die_if_unmatched "$mode"
-		name=$(git submodule--helper name "$sm_path") || exit
-
-		displaypath=$(git submodule--helper relative-path "$sm_path" "$wt_prefix")
-
-		# Remove the submodule work tree (unless the user already did it)
-		if test -d "$sm_path"
-		then
-			# Protect submodules containing a .git directory
-			if test -d "$sm_path/.git"
-			then
-				echo >&2 "$(eval_gettext "Submodule work tree '\$displaypath' contains a .git directory")"
-				die "$(eval_gettext "(use 'rm -rf' if you really want to remove it including all of its history)")"
-			fi
-
-			if test -z "$force"
-			then
-				git rm -qn "$sm_path" ||
-				die "$(eval_gettext "Submodule work tree '\$displaypath' contains local modifications; use '-f' to discard them")"
-			fi
-			rm -rf "$sm_path" &&
-			say "$(eval_gettext "Cleared directory '\$displaypath'")" ||
-			say "$(eval_gettext "Could not remove submodule work tree '\$displaypath'")"
-		fi
-
-		mkdir "$sm_path" || say "$(eval_gettext "Could not create empty submodule directory '\$displaypath'")"
-
-=======
 
 	if test -n "$deinit_all" && test "$#" -ne 0
 	then
@@ -527,7 +453,6 @@
 
 		mkdir "$sm_path" || say "$(eval_gettext "Could not create empty submodule directory '\$displaypath'")"
 
->>>>>>> 6ebdac1b
 		# Remove the .git/config entries (unless the user already did it)
 		if test -n "$(git config --get-regexp submodule."$name\.")"
 		then
@@ -554,12 +479,8 @@
 	'')
 		git fetch ;;
 	*)
-<<<<<<< HEAD
-		git fetch $(get_default_remote) "$2" ;;
-=======
 		shift
 		git fetch $(get_default_remote) "$@" ;;
->>>>>>> 6ebdac1b
 	esac
 )
 
@@ -609,15 +530,12 @@
 		--checkout)
 			update="checkout"
 			;;
-<<<<<<< HEAD
-=======
 		--recommend-shallow)
 			recommend_shallow="--recommend-shallow"
 			;;
 		--no-recommend-shallow)
 			recommend_shallow="--no-recommend-shallow"
 			;;
->>>>>>> 6ebdac1b
 		--depth)
 			case "$2" in '') usage ;; esac
 			depth="--depth=$2"
@@ -660,30 +578,17 @@
 		${update:+--update "$update"} \
 		${reference:+--reference "$reference"} \
 		${depth:+--depth "$depth"} \
-<<<<<<< HEAD
-		${jobs:+$jobs} \
-		"$@" || echo "#unmatched"
-=======
 		${recommend_shallow:+"$recommend_shallow"} \
 		${jobs:+$jobs} \
 		"$@" || echo "#unmatched" $?
->>>>>>> 6ebdac1b
 	} | {
 	err=
 	while read mode sha1 stage just_cloned sm_path
 	do
-<<<<<<< HEAD
-		die_if_unmatched "$mode"
+		die_if_unmatched "$mode" "$sha1"
 
 		name=$(git submodule--helper name "$sm_path") || exit
 		url=$(git config submodule."$name".url)
-		branch=$(get_submodule_config "$name" branch master)
-=======
-		die_if_unmatched "$mode" "$sha1"
-
-		name=$(git submodule--helper name "$sm_path") || exit
-		url=$(git config submodule."$name".url)
->>>>>>> 6ebdac1b
 		if ! test -z "$update"
 		then
 			update_module=$update
@@ -709,28 +614,17 @@
 
 		if test -n "$remote"
 		then
-<<<<<<< HEAD
-			if test -z "$nofetch"
-			then
-				# Fetch remote before determining tracking $sha1
-				(sanitize_submodule_env; cd "$sm_path" && git-fetch) ||
-=======
 			branch=$(git submodule--helper remote-branch "$sm_path")
 			if test -z "$nofetch"
 			then
 				# Fetch remote before determining tracking $sha1
 				fetch_in_submodule "$sm_path" $depth ||
->>>>>>> 6ebdac1b
 				die "$(eval_gettext "Unable to fetch in submodule path '\$sm_path'")"
 			fi
 			remote_name=$(sanitize_submodule_env; cd "$sm_path" && get_default_remote)
 			sha1=$(sanitize_submodule_env; cd "$sm_path" &&
 				git rev-parse --verify "${remote_name}/${branch}") ||
-<<<<<<< HEAD
-			die "$(eval_gettext "Unable to find current ${remote_name}/${branch} revision in submodule path '\$sm_path'")"
-=======
 			die "$(eval_gettext "Unable to find current \${remote_name}/\${branch} revision in submodule path '\$sm_path'")"
->>>>>>> 6ebdac1b
 		fi
 
 		if test "$subsha1" != "$sha1" || test -n "$force"
@@ -747,23 +641,14 @@
 				# Run fetch only if $sha1 isn't present or it
 				# is not reachable from a ref.
 				is_tip_reachable "$sm_path" "$sha1" ||
-<<<<<<< HEAD
-				fetch_in_submodule "$sm_path" ||
-=======
 				fetch_in_submodule "$sm_path" $depth ||
->>>>>>> 6ebdac1b
 				die "$(eval_gettext "Unable to fetch in submodule path '\$displaypath'")"
 
 				# Now we tried the usual fetch, but $sha1 may
 				# not be reachable from any of the refs
 				is_tip_reachable "$sm_path" "$sha1" ||
-<<<<<<< HEAD
-				fetch_in_submodule "$sm_path" "$sha1" ||
-				die "$(eval_gettext "Fetched in submodule path '\$displaypath', but it did not contain $sha1. Direct fetching of that commit failed.")"
-=======
 				fetch_in_submodule "$sm_path" $depth "$sha1" ||
 				die "$(eval_gettext "Fetched in submodule path '\$displaypath', but it did not contain \$sha1. Direct fetching of that commit failed.")"
->>>>>>> 6ebdac1b
 			fi
 
 			must_die_on_failure=
@@ -820,11 +705,7 @@
 			if test $res -gt 0
 			then
 				die_msg="$(eval_gettext "Failed to recurse into submodule path '\$displaypath'")"
-<<<<<<< HEAD
-				if test $res -eq 1
-=======
 				if test $res -ne 2
->>>>>>> 6ebdac1b
 				then
 					err="${err};$die_msg"
 					continue
@@ -1112,19 +993,11 @@
 
 	{
 		git submodule--helper list --prefix "$wt_prefix" "$@" ||
-<<<<<<< HEAD
-		echo "#unmatched"
-	} |
-	while read mode sha1 stage sm_path
-	do
-		die_if_unmatched "$mode"
-=======
 		echo "#unmatched" $?
 	} |
 	while read mode sha1 stage sm_path
 	do
 		die_if_unmatched "$mode" "$sha1"
->>>>>>> 6ebdac1b
 		name=$(git submodule--helper name "$sm_path") || exit
 		url=$(git config submodule."$name".url)
 		displaypath=$(git submodule--helper relative-path "$prefix$sm_path" "$wt_prefix")
@@ -1201,19 +1074,11 @@
 	cd_to_toplevel
 	{
 		git submodule--helper list --prefix "$wt_prefix" "$@" ||
-<<<<<<< HEAD
-		echo "#unmatched"
-	} |
-	while read mode sha1 stage sm_path
-	do
-		die_if_unmatched "$mode"
-=======
 		echo "#unmatched" $?
 	} |
 	while read mode sha1 stage sm_path
 	do
 		die_if_unmatched "$mode" "$sha1"
->>>>>>> 6ebdac1b
 		name=$(git submodule--helper name "$sm_path")
 		url=$(git config -f .gitmodules --get submodule."$name".url)
 
