--- conflicted
+++ resolved
@@ -94,14 +94,9 @@
  */
 int refname_match(const char *abbrev_name, const char *full_name);
 
-<<<<<<< HEAD
+int expand_ref(const char *str, int len, unsigned char *sha1, char **ref);
 int dwim_ref(const char *str, int len, unsigned char *sha1, char **ref);
 int dwim_log(const char *str, int len, unsigned char *sha1, char **ref);
-=======
-extern int expand_ref(const char *str, int len, unsigned char *sha1, char **ref);
-extern int dwim_ref(const char *str, int len, unsigned char *sha1, char **ref);
-extern int dwim_log(const char *str, int len, unsigned char *sha1, char **ref);
->>>>>>> cccf74e2
 
 /*
  * A ref_transaction represents a collection of ref updates
