#ifndef GIT_COMPAT_UTIL_H
#define GIT_COMPAT_UTIL_H

#define _FILE_OFFSET_BITS 64


/* Derived from Linux "Features Test Macro" header
 * Convenience macros to test the versions of gcc (or
 * a compatible compiler).
 * Use them like this:
 *  #if GIT_GNUC_PREREQ (2,8)
 *   ... code requiring gcc 2.8 or later ...
 *  #endif
*/
#if defined(__GNUC__) && defined(__GNUC_MINOR__)
# define GIT_GNUC_PREREQ(maj, min) \
	((__GNUC__ << 16) + __GNUC_MINOR__ >= ((maj) << 16) + (min))
#else
 #define GIT_GNUC_PREREQ(maj, min) 0
#endif


#ifndef FLEX_ARRAY
/*
 * See if our compiler is known to support flexible array members.
 */
#if defined(__STDC_VERSION__) && (__STDC_VERSION__ >= 199901L) && (!defined(__SUNPRO_C) || (__SUNPRO_C > 0x580))
# define FLEX_ARRAY /* empty */
#elif defined(__GNUC__)
# if (__GNUC__ >= 3)
#  define FLEX_ARRAY /* empty */
# else
#  define FLEX_ARRAY 0 /* older GNU extension */
# endif
#endif

/*
 * Otherwise, default to safer but a bit wasteful traditional style
 */
#ifndef FLEX_ARRAY
# define FLEX_ARRAY 1
#endif
#endif


/*
 * BUILD_ASSERT_OR_ZERO - assert a build-time dependency, as an expression.
 * @cond: the compile-time condition which must be true.
 *
 * Your compile will fail if the condition isn't true, or can't be evaluated
 * by the compiler.  This can be used in an expression: its value is "0".
 *
 * Example:
 *	#define foo_to_char(foo)					\
 *		 ((char *)(foo)						\
 *		  + BUILD_ASSERT_OR_ZERO(offsetof(struct foo, string) == 0))
 */
#define BUILD_ASSERT_OR_ZERO(cond) \
	(sizeof(char [1 - 2*!(cond)]) - 1)

#if GIT_GNUC_PREREQ(3, 1)
 /* &arr[0] degrades to a pointer: a different type from an array */
# define BARF_UNLESS_AN_ARRAY(arr)						\
	BUILD_ASSERT_OR_ZERO(!__builtin_types_compatible_p(__typeof__(arr), \
							   __typeof__(&(arr)[0])))
#else
# define BARF_UNLESS_AN_ARRAY(arr) 0
#endif
/*
 * ARRAY_SIZE - get the number of elements in a visible array
 *  <at> x: the array whose size you want.
 *
 * This does not work on pointers, or arrays declared as [], or
 * function parameters.  With correct compiler support, such usage
 * will cause a build error (see the build_assert_or_zero macro).
 */
#define ARRAY_SIZE(x) (sizeof(x) / sizeof((x)[0]) + BARF_UNLESS_AN_ARRAY(x))

#define bitsizeof(x)  (CHAR_BIT * sizeof(x))

#define maximum_signed_value_of_type(a) \
    (INTMAX_MAX >> (bitsizeof(intmax_t) - bitsizeof(a)))

#define maximum_unsigned_value_of_type(a) \
    (UINTMAX_MAX >> (bitsizeof(uintmax_t) - bitsizeof(a)))

/*
 * Signed integer overflow is undefined in C, so here's a helper macro
 * to detect if the sum of two integers will overflow.
 *
 * Requires: a >= 0, typeof(a) equals typeof(b)
 */
#define signed_add_overflows(a, b) \
    ((b) > maximum_signed_value_of_type(a) - (a))

#define unsigned_add_overflows(a, b) \
    ((b) > maximum_unsigned_value_of_type(a) - (a))

/*
 * Returns true if the multiplication of "a" and "b" will
 * overflow. The types of "a" and "b" must match and must be unsigned.
 * Note that this macro evaluates "a" twice!
 */
#define unsigned_mult_overflows(a, b) \
    ((a) && (b) > maximum_unsigned_value_of_type(a) / (a))

#ifdef __GNUC__
#define TYPEOF(x) (__typeof__(x))
#else
#define TYPEOF(x)
#endif

#define MSB(x, bits) ((x) & TYPEOF(x)(~0ULL << (bitsizeof(x) - (bits))))
#define HAS_MULTI_BITS(i)  ((i) & ((i) - 1))  /* checks if an integer has more than 1 bit set */

#define DIV_ROUND_UP(n,d) (((n) + (d) - 1) / (d))

/* Approximation of the length of the decimal representation of this type. */
#define decimal_length(x)	((int)(sizeof(x) * 2.56 + 0.5) + 1)

#if defined(__sun__)
 /*
  * On Solaris, when _XOPEN_EXTENDED is set, its header file
  * forces the programs to be XPG4v2, defeating any _XOPEN_SOURCE
  * setting to say we are XPG5 or XPG6.  Also on Solaris,
  * XPG6 programs must be compiled with a c99 compiler, while
  * non XPG6 programs must be compiled with a pre-c99 compiler.
  */
# if __STDC_VERSION__ - 0 >= 199901L
# define _XOPEN_SOURCE 600
# else
# define _XOPEN_SOURCE 500
# endif
#elif !defined(__APPLE__) && !defined(__FreeBSD__) && !defined(__USLC__) && \
      !defined(_M_UNIX) && !defined(__sgi) && !defined(__DragonFly__) && \
      !defined(__TANDEM) && !defined(__QNX__) && !defined(__MirBSD__) && \
      !defined(__CYGWIN__)
#define _XOPEN_SOURCE 600 /* glibc2 and AIX 5.3L need 500, OpenBSD needs 600 for S_ISLNK() */
#define _XOPEN_SOURCE_EXTENDED 1 /* AIX 5.3L needs this */
#endif
#define _ALL_SOURCE 1
#define _GNU_SOURCE 1
#define _BSD_SOURCE 1
#define _DEFAULT_SOURCE 1
#define _NETBSD_SOURCE 1
#define _SGI_SOURCE 1

#if defined(WIN32) && !defined(__CYGWIN__) /* Both MinGW and MSVC */
# if defined (_MSC_VER) && !defined(_WIN32_WINNT)
#  define _WIN32_WINNT 0x0502
# endif
#define WIN32_LEAN_AND_MEAN  /* stops windows.h including winsock.h */
#include <winsock2.h>
#include <windows.h>
#define GIT_WINDOWS_NATIVE
#endif

#include <unistd.h>
#include <stdio.h>
#include <sys/stat.h>
#include <fcntl.h>
#include <stddef.h>
#include <stdlib.h>
#include <stdarg.h>
#include <string.h>
#ifdef HAVE_STRINGS_H
#include <strings.h> /* for strcasecmp() */
#endif
#include <errno.h>
#include <limits.h>
#ifdef NEEDS_SYS_PARAM_H
#include <sys/param.h>
#endif
#include <sys/types.h>
#include <dirent.h>
#include <sys/time.h>
#include <time.h>
#include <signal.h>
#include <assert.h>
#include <regex.h>
#include <utime.h>
#include <syslog.h>
#ifndef NO_SYS_POLL_H
#include <sys/poll.h>
#else
#include <poll.h>
#endif
#ifdef HAVE_BSD_SYSCTL
#include <sys/sysctl.h>
#endif

#if defined(__MINGW32__)
/* pull in Windows compatibility stuff */
#include "compat/mingw.h"
#elif defined(_MSC_VER)
#include "compat/msvc.h"
#else
#include <sys/utsname.h>
#include <sys/wait.h>
#include <sys/resource.h>
#include <sys/socket.h>
#include <sys/ioctl.h>
#include <termios.h>
#ifndef NO_SYS_SELECT_H
#include <sys/select.h>
#endif
#include <netinet/in.h>
#include <netinet/tcp.h>
#include <arpa/inet.h>
#include <netdb.h>
#include <pwd.h>
#include <sys/un.h>
#ifndef NO_INTTYPES_H
#include <inttypes.h>
#else
#include <stdint.h>
#endif
#ifdef NO_INTPTR_T
/*
 * On I16LP32, ILP32 and LP64 "long" is the save bet, however
 * on LLP86, IL33LLP64 and P64 it needs to be "long long",
 * while on IP16 and IP16L32 it is "int" (resp. "short")
 * Size needs to match (or exceed) 'sizeof(void *)'.
 * We can't take "long long" here as not everybody has it.
 */
typedef long intptr_t;
typedef unsigned long uintptr_t;
#endif
#undef _ALL_SOURCE /* AIX 5.3L defines a struct list with _ALL_SOURCE. */
#include <grp.h>
#define _ALL_SOURCE 1
#endif

/* used on Mac OS X */
#ifdef PRECOMPOSE_UNICODE
#include "compat/precompose_utf8.h"
#else
#define precompose_str(in,i_nfd2nfc)
#define precompose_argv(c,v)
#define probe_utf8_pathname_composition()
#endif

#ifdef MKDIR_WO_TRAILING_SLASH
#define mkdir(a,b) compat_mkdir_wo_trailing_slash((a),(b))
extern int compat_mkdir_wo_trailing_slash(const char*, mode_t);
#endif

#ifdef NO_STRUCT_ITIMERVAL
struct itimerval {
	struct timeval it_interval;
	struct timeval it_value;
};
#endif

#ifdef NO_SETITIMER
#define setitimer(which,value,ovalue)
#endif

#ifndef NO_LIBGEN_H
#include <libgen.h>
#else
#define basename gitbasename
extern char *gitbasename(char *);
#define dirname gitdirname
extern char *gitdirname(char *);
#endif

#ifndef NO_ICONV
#include <iconv.h>
#endif

#ifndef NO_OPENSSL
#ifdef __APPLE__
#define __AVAILABILITY_MACROS_USES_AVAILABILITY 0
#include <AvailabilityMacros.h>
#undef DEPRECATED_ATTRIBUTE
#define DEPRECATED_ATTRIBUTE
#undef __AVAILABILITY_MACROS_USES_AVAILABILITY
#endif
#include <openssl/ssl.h>
#include <openssl/err.h>
#endif

/* On most systems <netdb.h> would have given us this, but
 * not on some systems (e.g. z/OS).
 */
#ifndef NI_MAXHOST
#define NI_MAXHOST 1025
#endif

#ifndef NI_MAXSERV
#define NI_MAXSERV 32
#endif

/* On most systems <limits.h> would have given us this, but
 * not on some systems (e.g. GNU/Hurd).
 */
#ifndef PATH_MAX
#define PATH_MAX 4096
#endif

#ifndef PRIuMAX
#define PRIuMAX "llu"
#endif

#ifndef SCNuMAX
#define SCNuMAX PRIuMAX
#endif

#ifndef PRIu32
#define PRIu32 "u"
#endif

#ifndef PRIx32
#define PRIx32 "x"
#endif

#ifndef PRIo32
#define PRIo32 "o"
#endif

#ifndef PATH_SEP
#define PATH_SEP ':'
#endif

#ifdef HAVE_PATHS_H
#include <paths.h>
#endif
#ifndef _PATH_DEFPATH
#define _PATH_DEFPATH "/usr/local/bin:/usr/bin:/bin"
#endif

#ifndef has_dos_drive_prefix
static inline int git_has_dos_drive_prefix(const char *path)
{
	return 0;
}
#define has_dos_drive_prefix git_has_dos_drive_prefix
#endif

#ifndef skip_dos_drive_prefix
static inline int git_skip_dos_drive_prefix(char **path)
{
	return 0;
}
#define skip_dos_drive_prefix git_skip_dos_drive_prefix
#endif

#ifndef is_dir_sep
static inline int git_is_dir_sep(int c)
{
	return c == '/';
}
#define is_dir_sep git_is_dir_sep
#endif

#ifndef offset_1st_component
static inline int git_offset_1st_component(const char *path)
{
	return is_dir_sep(path[0]);
}
#define offset_1st_component git_offset_1st_component
#endif

#ifndef find_last_dir_sep
static inline char *git_find_last_dir_sep(const char *path)
{
	return strrchr(path, '/');
}
#define find_last_dir_sep git_find_last_dir_sep
#endif

#if defined(__HP_cc) && (__HP_cc >= 61000)
#define NORETURN __attribute__((noreturn))
#define NORETURN_PTR
#elif defined(__GNUC__) && !defined(NO_NORETURN)
#define NORETURN __attribute__((__noreturn__))
#define NORETURN_PTR __attribute__((__noreturn__))
#elif defined(_MSC_VER)
#define NORETURN __declspec(noreturn)
#define NORETURN_PTR
#else
#define NORETURN
#define NORETURN_PTR
#ifndef __GNUC__
#ifndef __attribute__
#define __attribute__(x)
#endif
#endif
#endif

/* The sentinel attribute is valid from gcc version 4.0 */
#if defined(__GNUC__) && (__GNUC__ >= 4)
#define LAST_ARG_MUST_BE_NULL __attribute__((sentinel))
#else
#define LAST_ARG_MUST_BE_NULL
#endif

#include "compat/bswap.h"

#include "wildmatch.h"

struct strbuf;

/* General helper functions */
extern void vreportf(const char *prefix, const char *err, va_list params);
extern NORETURN void usage(const char *err);
extern NORETURN void usagef(const char *err, ...) __attribute__((format (printf, 1, 2)));
extern NORETURN void die(const char *err, ...) __attribute__((format (printf, 1, 2)));
extern NORETURN void die_errno(const char *err, ...) __attribute__((format (printf, 1, 2)));
extern int error(const char *err, ...) __attribute__((format (printf, 1, 2)));
extern int error_errno(const char *err, ...) __attribute__((format (printf, 1, 2)));
extern void warning(const char *err, ...) __attribute__((format (printf, 1, 2)));
extern void warning_errno(const char *err, ...) __attribute__((format (printf, 1, 2)));

#ifndef NO_OPENSSL
#ifdef APPLE_COMMON_CRYPTO
#include "compat/apple-common-crypto.h"
#else
#include <openssl/evp.h>
#include <openssl/hmac.h>
#endif /* APPLE_COMMON_CRYPTO */
#include <openssl/x509v3.h>
#endif /* NO_OPENSSL */

/*
 * Let callers be aware of the constant return value; this can help
 * gcc with -Wuninitialized analysis. We restrict this trick to gcc, though,
 * because some compilers may not support variadic macros. Since we're only
 * trying to help gcc, anyway, it's OK; other compilers will fall back to
 * using the function as usual.
 */
#if defined(__GNUC__)
static inline int const_error(void)
{
	return -1;
}
#define error(...) (error(__VA_ARGS__), const_error())
#endif

extern void set_die_routine(NORETURN_PTR void (*routine)(const char *err, va_list params));
extern void set_error_routine(void (*routine)(const char *err, va_list params));
extern void set_die_is_recursing_routine(int (*routine)(void));
extern void set_error_handle(FILE *);
<<<<<<< HEAD

extern int starts_with(const char *str, const char *prefix);

/*
 * If the string "str" begins with the string found in "prefix", return 1.
 * The "out" parameter is set to "str + strlen(prefix)" (i.e., to the point in
 * the string right after the prefix).
 *
 * Otherwise, return 0 and leave "out" untouched.
 *
 * Examples:
 *
 *   [extract branch name, fail if not a branch]
 *   if (!skip_prefix(ref, "refs/heads/", &branch)
 *	return -1;
 *
 *   [skip prefix if present, otherwise use whole string]
 *   skip_prefix(name, "refs/heads/", &name);
 */
static inline int skip_prefix(const char *str, const char *prefix,
			      const char **out)
{
	do {
		if (!*prefix) {
			*out = str;
			return 1;
		}
	} while (*str++ == *prefix++);
	return 0;
}

/*
 * If buf ends with suffix, return 1 and subtract the length of the suffix
 * from *len. Otherwise, return 0 and leave *len untouched.
 */
static inline int strip_suffix_mem(const char *buf, size_t *len,
				   const char *suffix)
{
	size_t suflen = strlen(suffix);
	if (*len < suflen || memcmp(buf + (*len - suflen), suffix, suflen))
		return 0;
	*len -= suflen;
	return 1;
}

/*
 * If str ends with suffix, return 1 and set *len to the size of the string
 * without the suffix. Otherwise, return 0 and set *len to the size of the
 * string.
 *
 * Note that we do _not_ NUL-terminate str to the new length.
 */
static inline int strip_suffix(const char *str, const char *suffix, size_t *len)
{
	*len = strlen(str);
	return strip_suffix_mem(str, len, suffix);
}

static inline int ends_with(const char *str, const char *suffix)
{
=======

extern int starts_with(const char *str, const char *prefix);

/*
 * If the string "str" begins with the string found in "prefix", return 1.
 * The "out" parameter is set to "str + strlen(prefix)" (i.e., to the point in
 * the string right after the prefix).
 *
 * Otherwise, return 0 and leave "out" untouched.
 *
 * Examples:
 *
 *   [extract branch name, fail if not a branch]
 *   if (!skip_prefix(ref, "refs/heads/", &branch)
 *	return -1;
 *
 *   [skip prefix if present, otherwise use whole string]
 *   skip_prefix(name, "refs/heads/", &name);
 */
static inline int skip_prefix(const char *str, const char *prefix,
			      const char **out)
{
	do {
		if (!*prefix) {
			*out = str;
			return 1;
		}
	} while (*str++ == *prefix++);
	return 0;
}

/*
 * Like skip_prefix, but promises never to read past "len" bytes of the input
 * buffer, and returns the remaining number of bytes in "out" via "outlen".
 */
static inline int skip_prefix_mem(const char *buf, size_t len,
				  const char *prefix,
				  const char **out, size_t *outlen)
{
	size_t prefix_len = strlen(prefix);
	if (prefix_len <= len && !memcmp(buf, prefix, prefix_len)) {
		*out = buf + prefix_len;
		*outlen = len - prefix_len;
		return 1;
	}
	return 0;
}

/*
 * If buf ends with suffix, return 1 and subtract the length of the suffix
 * from *len. Otherwise, return 0 and leave *len untouched.
 */
static inline int strip_suffix_mem(const char *buf, size_t *len,
				   const char *suffix)
{
	size_t suflen = strlen(suffix);
	if (*len < suflen || memcmp(buf + (*len - suflen), suffix, suflen))
		return 0;
	*len -= suflen;
	return 1;
}

/*
 * If str ends with suffix, return 1 and set *len to the size of the string
 * without the suffix. Otherwise, return 0 and set *len to the size of the
 * string.
 *
 * Note that we do _not_ NUL-terminate str to the new length.
 */
static inline int strip_suffix(const char *str, const char *suffix, size_t *len)
{
	*len = strlen(str);
	return strip_suffix_mem(str, len, suffix);
}

static inline int ends_with(const char *str, const char *suffix)
{
>>>>>>> 6ebdac1b
	size_t len;
	return strip_suffix(str, suffix, &len);
}

#if defined(NO_MMAP) || defined(USE_WIN32_MMAP)

#ifndef PROT_READ
#define PROT_READ 1
#define PROT_WRITE 2
#define MAP_PRIVATE 1
#endif

#define mmap git_mmap
#define munmap git_munmap
extern void *git_mmap(void *start, size_t length, int prot, int flags, int fd, off_t offset);
extern int git_munmap(void *start, size_t length);

#else /* NO_MMAP || USE_WIN32_MMAP */

#include <sys/mman.h>

#endif /* NO_MMAP || USE_WIN32_MMAP */

#ifdef NO_MMAP

/* This value must be multiple of (pagesize * 2) */
#define DEFAULT_PACKED_GIT_WINDOW_SIZE (1 * 1024 * 1024)

#else /* NO_MMAP */

/* This value must be multiple of (pagesize * 2) */
#define DEFAULT_PACKED_GIT_WINDOW_SIZE \
	(sizeof(void*) >= 8 \
		?  1 * 1024 * 1024 * 1024 \
		: 32 * 1024 * 1024)

#endif /* NO_MMAP */

#ifndef MAP_FAILED
#define MAP_FAILED ((void *)-1)
#endif

#ifdef NO_ST_BLOCKS_IN_STRUCT_STAT
#define on_disk_bytes(st) ((st).st_size)
#else
#define on_disk_bytes(st) ((st).st_blocks * 512)
#endif

#ifdef NEEDS_MODE_TRANSLATION
#undef S_IFMT
#undef S_IFREG
#undef S_IFDIR
#undef S_IFLNK
#undef S_IFBLK
#undef S_IFCHR
#undef S_IFIFO
#undef S_IFSOCK
#define S_IFMT   0170000
#define S_IFREG  0100000
#define S_IFDIR  0040000
#define S_IFLNK  0120000
#define S_IFBLK  0060000
#define S_IFCHR  0020000
#define S_IFIFO  0010000
#define S_IFSOCK 0140000
#ifdef stat
#undef stat
#endif
#define stat(path, buf) git_stat(path, buf)
extern int git_stat(const char *, struct stat *);
#ifdef fstat
#undef fstat
#endif
#define fstat(fd, buf) git_fstat(fd, buf)
extern int git_fstat(int, struct stat *);
#ifdef lstat
#undef lstat
#endif
#define lstat(path, buf) git_lstat(path, buf)
extern int git_lstat(const char *, struct stat *);
#endif

#define DEFAULT_PACKED_GIT_LIMIT \
	((1024L * 1024L) * (size_t)(sizeof(void*) >= 8 ? 8192 : 256))

#ifdef NO_PREAD
#define pread git_pread
extern ssize_t git_pread(int fd, void *buf, size_t count, off_t offset);
#endif
/*
 * Forward decl that will remind us if its twin in cache.h changes.
 * This function is used in compat/pread.c.  But we can't include
 * cache.h there.
 */
extern ssize_t read_in_full(int fd, void *buf, size_t count);

#ifdef NO_SETENV
#define setenv gitsetenv
extern int gitsetenv(const char *, const char *, int);
#endif

#ifdef NO_MKDTEMP
#define mkdtemp gitmkdtemp
extern char *gitmkdtemp(char *);
#endif

#ifdef NO_MKSTEMPS
#define mkstemps gitmkstemps
extern int gitmkstemps(char *, int);
#endif

#ifdef NO_UNSETENV
#define unsetenv gitunsetenv
extern void gitunsetenv(const char *);
#endif

#ifdef NO_STRCASESTR
#define strcasestr gitstrcasestr
extern char *gitstrcasestr(const char *haystack, const char *needle);
#endif

#ifdef NO_STRLCPY
#define strlcpy gitstrlcpy
extern size_t gitstrlcpy(char *, const char *, size_t);
#endif

#ifdef NO_STRTOUMAX
#define strtoumax gitstrtoumax
extern uintmax_t gitstrtoumax(const char *, char **, int);
#define strtoimax gitstrtoimax
extern intmax_t gitstrtoimax(const char *, char **, int);
#endif

#ifdef NO_HSTRERROR
#define hstrerror githstrerror
extern const char *githstrerror(int herror);
#endif

#ifdef NO_MEMMEM
#define memmem gitmemmem
void *gitmemmem(const void *haystack, size_t haystacklen,
                const void *needle, size_t needlelen);
#endif

#ifdef NO_GETPAGESIZE
#define getpagesize() sysconf(_SC_PAGESIZE)
#endif

#ifndef O_CLOEXEC
#define O_CLOEXEC 0
#endif

#ifdef FREAD_READS_DIRECTORIES
#ifdef fopen
#undef fopen
#endif
#define fopen(a,b) git_fopen(a,b)
extern FILE *git_fopen(const char*, const char*);
#endif

#ifdef SNPRINTF_RETURNS_BOGUS
#ifdef snprintf
#undef snprintf
#endif
#define snprintf git_snprintf
extern int git_snprintf(char *str, size_t maxsize,
			const char *format, ...);
#ifdef vsnprintf
#undef vsnprintf
#endif
#define vsnprintf git_vsnprintf
extern int git_vsnprintf(char *str, size_t maxsize,
			 const char *format, va_list ap);
#endif

#ifdef __GLIBC_PREREQ
#if __GLIBC_PREREQ(2, 1)
#define HAVE_STRCHRNUL
#endif
#endif

#ifndef HAVE_STRCHRNUL
#define strchrnul gitstrchrnul
static inline char *gitstrchrnul(const char *s, int c)
{
	while (*s && *s != c)
		s++;
	return (char *)s;
}
#endif

#ifdef NO_INET_PTON
int inet_pton(int af, const char *src, void *dst);
#endif

#ifdef NO_INET_NTOP
const char *inet_ntop(int af, const void *src, char *dst, size_t size);
#endif

#ifdef NO_PTHREADS
#define atexit git_atexit
extern int git_atexit(void (*handler)(void));
#endif

extern void release_pack_memory(size_t);

typedef void (*try_to_free_t)(size_t);
extern try_to_free_t set_try_to_free_routine(try_to_free_t);

static inline size_t st_add(size_t a, size_t b)
{
	if (unsigned_add_overflows(a, b))
		die("size_t overflow: %"PRIuMAX" + %"PRIuMAX,
		    (uintmax_t)a, (uintmax_t)b);
	return a + b;
}
#define st_add3(a,b,c)   st_add(st_add((a),(b)),(c))
#define st_add4(a,b,c,d) st_add(st_add3((a),(b),(c)),(d))

static inline size_t st_mult(size_t a, size_t b)
{
	if (unsigned_mult_overflows(a, b))
		die("size_t overflow: %"PRIuMAX" * %"PRIuMAX,
		    (uintmax_t)a, (uintmax_t)b);
	return a * b;
}

static inline size_t st_sub(size_t a, size_t b)
{
	if (a < b)
		die("size_t underflow: %"PRIuMAX" - %"PRIuMAX,
		    (uintmax_t)a, (uintmax_t)b);
	return a - b;
}

#ifdef HAVE_ALLOCA_H
# include <alloca.h>
# define xalloca(size)      (alloca(size))
# define xalloca_free(p)    do {} while (0)
#else
# define xalloca(size)      (xmalloc(size))
# define xalloca_free(p)    (free(p))
#endif
extern char *xstrdup(const char *str);
extern void *xmalloc(size_t size);
extern void *xmallocz(size_t size);
extern void *xmallocz_gently(size_t size);
extern void *xmemdupz(const void *data, size_t len);
extern char *xstrndup(const char *str, size_t len);
extern void *xrealloc(void *ptr, size_t size);
extern void *xcalloc(size_t nmemb, size_t size);
extern void *xmmap(void *start, size_t length, int prot, int flags, int fd, off_t offset);
extern void *xmmap_gently(void *start, size_t length, int prot, int flags, int fd, off_t offset);
extern int xopen(const char *path, int flags, ...);
extern ssize_t xread(int fd, void *buf, size_t len);
extern ssize_t xwrite(int fd, const void *buf, size_t len);
extern ssize_t xpread(int fd, void *buf, size_t len, off_t offset);
extern int xdup(int fd);
extern FILE *xfopen(const char *path, const char *mode);
extern FILE *xfdopen(int fd, const char *mode);
extern int xmkstemp(char *template);
extern int xmkstemp_mode(char *template, int mode);
extern int odb_mkstemp(char *template, size_t limit, const char *pattern);
extern int odb_pack_keep(char *name, size_t namesz, const unsigned char *sha1);
extern char *xgetcwd(void);
extern FILE *fopen_for_writing(const char *path);

#define ALLOC_ARRAY(x, alloc) (x) = xmalloc(st_mult(sizeof(*(x)), (alloc)))
#define REALLOC_ARRAY(x, alloc) (x) = xrealloc((x), st_mult(sizeof(*(x)), (alloc)))

/*
 * These functions help you allocate structs with flex arrays, and copy
 * the data directly into the array. For example, if you had:
 *
 *   struct foo {
 *     int bar;
 *     char name[FLEX_ARRAY];
 *   };
 *
 * you can do:
 *
 *   struct foo *f;
 *   FLEX_ALLOC_MEM(f, name, src, len);
 *
 * to allocate a "foo" with the contents of "src" in the "name" field.
 * The resulting struct is automatically zero'd, and the flex-array field
 * is NUL-terminated (whether the incoming src buffer was or not).
 *
 * The FLEXPTR_* variants operate on structs that don't use flex-arrays,
 * but do want to store a pointer to some extra data in the same allocated
 * block. For example, if you have:
 *
 *   struct foo {
 *     char *name;
 *     int bar;
 *   };
 *
 * you can do:
 *
 *   struct foo *f;
 *   FLEXPTR_ALLOC_STR(f, name, src);
 *
 * and "name" will point to a block of memory after the struct, which will be
 * freed along with the struct (but the pointer can be repointed anywhere).
 *
 * The *_STR variants accept a string parameter rather than a ptr/len
 * combination.
 *
 * Note that these macros will evaluate the first parameter multiple
 * times, and it must be assignable as an lvalue.
 */
#define FLEX_ALLOC_MEM(x, flexname, buf, len) do { \
	(x) = NULL; /* silence -Wuninitialized for offset calculation */ \
	(x) = xalloc_flex(sizeof(*(x)), (char *)(&((x)->flexname)) - (char *)(x), (buf), (len)); \
} while (0)
#define FLEXPTR_ALLOC_MEM(x, ptrname, buf, len) do { \
	(x) = xalloc_flex(sizeof(*(x)), sizeof(*(x)), (buf), (len)); \
	(x)->ptrname = (void *)((x)+1); \
} while(0)
#define FLEX_ALLOC_STR(x, flexname, str) \
	FLEX_ALLOC_MEM((x), flexname, (str), strlen(str))
#define FLEXPTR_ALLOC_STR(x, ptrname, str) \
	FLEXPTR_ALLOC_MEM((x), ptrname, (str), strlen(str))

static inline void *xalloc_flex(size_t base_len, size_t offset,
				const void *src, size_t src_len)
{
	unsigned char *ret = xcalloc(1, st_add3(base_len, src_len, 1));
	memcpy(ret + offset, src, src_len);
	return ret;
<<<<<<< HEAD
}

static inline char *xstrdup_or_null(const char *str)
{
	return str ? xstrdup(str) : NULL;
}

static inline size_t xsize_t(off_t len)
{
	if (len > (size_t) len)
		die("Cannot handle files this big");
	return (size_t)len;
}

=======
}

static inline char *xstrdup_or_null(const char *str)
{
	return str ? xstrdup(str) : NULL;
}

static inline size_t xsize_t(off_t len)
{
	if (len > (size_t) len)
		die("Cannot handle files this big");
	return (size_t)len;
}

>>>>>>> 6ebdac1b
__attribute__((format (printf, 3, 4)))
extern int xsnprintf(char *dst, size_t max, const char *fmt, ...);

/* in ctype.c, for kwset users */
extern const unsigned char tolower_trans_tbl[256];

/* Sane ctype - no locale, and works with signed chars */
#undef isascii
#undef isspace
#undef isdigit
#undef isalpha
#undef isalnum
#undef isprint
#undef islower
#undef isupper
#undef tolower
#undef toupper
#undef iscntrl
#undef ispunct
#undef isxdigit

extern const unsigned char sane_ctype[256];
#define GIT_SPACE 0x01
#define GIT_DIGIT 0x02
#define GIT_ALPHA 0x04
#define GIT_GLOB_SPECIAL 0x08
#define GIT_REGEX_SPECIAL 0x10
#define GIT_PATHSPEC_MAGIC 0x20
#define GIT_CNTRL 0x40
#define GIT_PUNCT 0x80
#define sane_istest(x,mask) ((sane_ctype[(unsigned char)(x)] & (mask)) != 0)
#define isascii(x) (((x) & ~0x7f) == 0)
#define isspace(x) sane_istest(x,GIT_SPACE)
#define isdigit(x) sane_istest(x,GIT_DIGIT)
#define isalpha(x) sane_istest(x,GIT_ALPHA)
#define isalnum(x) sane_istest(x,GIT_ALPHA | GIT_DIGIT)
#define isprint(x) ((x) >= 0x20 && (x) <= 0x7e)
#define islower(x) sane_iscase(x, 1)
#define isupper(x) sane_iscase(x, 0)
#define is_glob_special(x) sane_istest(x,GIT_GLOB_SPECIAL)
#define is_regex_special(x) sane_istest(x,GIT_GLOB_SPECIAL | GIT_REGEX_SPECIAL)
#define iscntrl(x) (sane_istest(x,GIT_CNTRL))
#define ispunct(x) sane_istest(x, GIT_PUNCT | GIT_REGEX_SPECIAL | \
		GIT_GLOB_SPECIAL | GIT_PATHSPEC_MAGIC)
#define isxdigit(x) (hexval_table[(unsigned char)(x)] != -1)
#define tolower(x) sane_case((unsigned char)(x), 0x20)
#define toupper(x) sane_case((unsigned char)(x), 0)
#define is_pathspec_magic(x) sane_istest(x,GIT_PATHSPEC_MAGIC)

static inline int sane_case(int x, int high)
{
	if (sane_istest(x, GIT_ALPHA))
		x = (x & ~0x20) | high;
	return x;
}

static inline int sane_iscase(int x, int is_lower)
{
	if (!sane_istest(x, GIT_ALPHA))
		return 0;

	if (is_lower)
		return (x & 0x20) != 0;
	else
		return (x & 0x20) == 0;
}

static inline int strtoul_ui(char const *s, int base, unsigned int *result)
{
	unsigned long ul;
	char *p;

	errno = 0;
	/* negative values would be accepted by strtoul */
	if (strchr(s, '-'))
		return -1;
	ul = strtoul(s, &p, base);
	if (errno || *p || p == s || (unsigned int) ul != ul)
		return -1;
	*result = ul;
	return 0;
}

static inline int strtol_i(char const *s, int base, int *result)
{
	long ul;
	char *p;

	errno = 0;
	ul = strtol(s, &p, base);
	if (errno || *p || p == s || (int) ul != ul)
		return -1;
	*result = ul;
	return 0;
}

#ifdef INTERNAL_QSORT
void git_qsort(void *base, size_t nmemb, size_t size,
	       int(*compar)(const void *, const void *));
#define qsort git_qsort
#endif

#ifndef DIR_HAS_BSD_GROUP_SEMANTICS
# define FORCE_DIR_SET_GID S_ISGID
#else
# define FORCE_DIR_SET_GID 0
#endif

#ifdef NO_NSEC
#undef USE_NSEC
#define ST_CTIME_NSEC(st) 0
#define ST_MTIME_NSEC(st) 0
#else
#ifdef USE_ST_TIMESPEC
#define ST_CTIME_NSEC(st) ((unsigned int)((st).st_ctimespec.tv_nsec))
#define ST_MTIME_NSEC(st) ((unsigned int)((st).st_mtimespec.tv_nsec))
#else
#define ST_CTIME_NSEC(st) ((unsigned int)((st).st_ctim.tv_nsec))
#define ST_MTIME_NSEC(st) ((unsigned int)((st).st_mtim.tv_nsec))
#endif
#endif

#ifdef UNRELIABLE_FSTAT
#define fstat_is_reliable() 0
#else
#define fstat_is_reliable() 1
#endif

#ifndef va_copy
/*
 * Since an obvious implementation of va_list would be to make it a
 * pointer into the stack frame, a simple assignment will work on
 * many systems.  But let's try to be more portable.
 */
#ifdef __va_copy
#define va_copy(dst, src) __va_copy(dst, src)
#else
#define va_copy(dst, src) ((dst) = (src))
#endif
#endif

#if defined(__GNUC__) || (_MSC_VER >= 1400) || defined(__C99_MACRO_WITH_VA_ARGS)
#define HAVE_VARIADIC_MACROS 1
#endif

/*
 * Preserves errno, prints a message, but gives no warning for ENOENT.
 * Returns 0 on success, which includes trying to unlink an object that does
 * not exist.
 */
int unlink_or_warn(const char *path);
 /*
  * Tries to unlink file.  Returns 0 if unlink succeeded
  * or the file already didn't exist.  Returns -1 and
  * appends a message to err suitable for
  * 'error("%s", err->buf)' on error.
  */
int unlink_or_msg(const char *file, struct strbuf *err);
/*
 * Preserves errno, prints a message, but gives no warning for ENOENT.
 * Returns 0 on success, which includes trying to remove a directory that does
 * not exist.
 */
int rmdir_or_warn(const char *path);
/*
 * Calls the correct function out of {unlink,rmdir}_or_warn based on
 * the supplied file mode.
 */
int remove_or_warn(unsigned int mode, const char *path);

/*
 * Call access(2), but warn for any error except "missing file"
 * (ENOENT or ENOTDIR).
 */
#define ACCESS_EACCES_OK (1U << 0)
int access_or_warn(const char *path, int mode, unsigned flag);
int access_or_die(const char *path, int mode, unsigned flag);

/* Warn on an inaccessible file that ought to be accessible */
void warn_on_inaccessible(const char *path);

#ifdef GMTIME_UNRELIABLE_ERRORS
struct tm *git_gmtime(const time_t *);
struct tm *git_gmtime_r(const time_t *, struct tm *);
#define gmtime git_gmtime
#define gmtime_r git_gmtime_r
#endif

#if !defined(USE_PARENS_AROUND_GETTEXT_N) && defined(__GNUC__)
#define USE_PARENS_AROUND_GETTEXT_N 1
#endif

#ifndef SHELL_PATH
# define SHELL_PATH "/bin/sh"
#endif

#ifndef _POSIX_THREAD_SAFE_FUNCTIONS
#define flockfile(fh)
#define funlockfile(fh)
#define getc_unlocked(fh) getc(fh)
#endif

#endif

extern int cmd_main(int, const char **);<|MERGE_RESOLUTION|>--- conflicted
+++ resolved
@@ -442,7 +442,6 @@
 extern void set_error_routine(void (*routine)(const char *err, va_list params));
 extern void set_die_is_recursing_routine(int (*routine)(void));
 extern void set_error_handle(FILE *);
-<<<<<<< HEAD
 
 extern int starts_with(const char *str, const char *prefix);
 
@@ -475,67 +474,6 @@
 }
 
 /*
- * If buf ends with suffix, return 1 and subtract the length of the suffix
- * from *len. Otherwise, return 0 and leave *len untouched.
- */
-static inline int strip_suffix_mem(const char *buf, size_t *len,
-				   const char *suffix)
-{
-	size_t suflen = strlen(suffix);
-	if (*len < suflen || memcmp(buf + (*len - suflen), suffix, suflen))
-		return 0;
-	*len -= suflen;
-	return 1;
-}
-
-/*
- * If str ends with suffix, return 1 and set *len to the size of the string
- * without the suffix. Otherwise, return 0 and set *len to the size of the
- * string.
- *
- * Note that we do _not_ NUL-terminate str to the new length.
- */
-static inline int strip_suffix(const char *str, const char *suffix, size_t *len)
-{
-	*len = strlen(str);
-	return strip_suffix_mem(str, len, suffix);
-}
-
-static inline int ends_with(const char *str, const char *suffix)
-{
-=======
-
-extern int starts_with(const char *str, const char *prefix);
-
-/*
- * If the string "str" begins with the string found in "prefix", return 1.
- * The "out" parameter is set to "str + strlen(prefix)" (i.e., to the point in
- * the string right after the prefix).
- *
- * Otherwise, return 0 and leave "out" untouched.
- *
- * Examples:
- *
- *   [extract branch name, fail if not a branch]
- *   if (!skip_prefix(ref, "refs/heads/", &branch)
- *	return -1;
- *
- *   [skip prefix if present, otherwise use whole string]
- *   skip_prefix(name, "refs/heads/", &name);
- */
-static inline int skip_prefix(const char *str, const char *prefix,
-			      const char **out)
-{
-	do {
-		if (!*prefix) {
-			*out = str;
-			return 1;
-		}
-	} while (*str++ == *prefix++);
-	return 0;
-}
-
-/*
  * Like skip_prefix, but promises never to read past "len" bytes of the input
  * buffer, and returns the remaining number of bytes in "out" via "outlen".
  */
@@ -581,7 +519,6 @@
 
 static inline int ends_with(const char *str, const char *suffix)
 {
->>>>>>> 6ebdac1b
 	size_t len;
 	return strip_suffix(str, suffix, &len);
 }
@@ -912,7 +849,6 @@
 	unsigned char *ret = xcalloc(1, st_add3(base_len, src_len, 1));
 	memcpy(ret + offset, src, src_len);
 	return ret;
-<<<<<<< HEAD
 }
 
 static inline char *xstrdup_or_null(const char *str)
@@ -927,22 +863,6 @@
 	return (size_t)len;
 }
 
-=======
-}
-
-static inline char *xstrdup_or_null(const char *str)
-{
-	return str ? xstrdup(str) : NULL;
-}
-
-static inline size_t xsize_t(off_t len)
-{
-	if (len > (size_t) len)
-		die("Cannot handle files this big");
-	return (size_t)len;
-}
-
->>>>>>> 6ebdac1b
 __attribute__((format (printf, 3, 4)))
 extern int xsnprintf(char *dst, size_t max, const char *fmt, ...);
 
