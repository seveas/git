#!/bin/sh

test_description='git blame'
. ./test-lib.sh

PROG='git blame -c'
. "$TEST_DIRECTORY"/annotate-tests.sh

<<<<<<< HEAD
=======
test_expect_success 'blame untracked file in empty repo' '
	>untracked &&
	test_must_fail git blame untracked
'

>>>>>>> 6ebdac1b
PROG='git blame -c -e'
test_expect_success 'blame --show-email' '
	check_count \
		"<A@test.git>" 1 \
		"<B@test.git>" 1 \
		"<B1@test.git>" 1 \
		"<B2@test.git>" 1 \
		"<author@example.com>" 1 \
		"<C@test.git>" 1 \
		"<D@test.git>" 1 \
		"<E at test dot git>" 1
'

test_expect_success 'setup showEmail tests' '
	echo "bin: test number 1" >one &&
	git add one &&
	GIT_AUTHOR_NAME=name1 \
	GIT_AUTHOR_EMAIL=email1@test.git \
	git commit -m First --date="2010-01-01 01:00:00" &&
	cat >expected_n <<-\EOF &&
	(name1 2010-01-01 01:00:00 +0000 1) bin: test number 1
	EOF
	cat >expected_e <<-\EOF
	(<email1@test.git> 2010-01-01 01:00:00 +0000 1) bin: test number 1
	EOF
'

find_blame () {
	sed -e 's/^[^(]*//'
}

test_expect_success 'blame with no options and no config' '
	git blame one >blame &&
	find_blame <blame >result &&
	test_cmp expected_n result
'

test_expect_success 'blame with showemail options' '
	git blame --show-email one >blame1 &&
	find_blame <blame1 >result &&
	test_cmp expected_e result &&
	git blame -e one >blame2 &&
	find_blame <blame2 >result &&
	test_cmp expected_e result &&
	git blame --no-show-email one >blame3 &&
	find_blame <blame3 >result &&
	test_cmp expected_n result
'

test_expect_success 'blame with showEmail config false' '
	git config blame.showEmail false &&
	git blame one >blame1 &&
	find_blame <blame1 >result &&
	test_cmp expected_n result &&
	git blame --show-email one >blame2 &&
	find_blame <blame2 >result &&
	test_cmp expected_e result &&
	git blame -e one >blame3 &&
	find_blame <blame3 >result &&
	test_cmp expected_e result &&
	git blame --no-show-email one >blame4 &&
	find_blame <blame4 >result &&
	test_cmp expected_n result
'

test_expect_success 'blame with showEmail config true' '
	git config blame.showEmail true &&
	git blame one >blame1 &&
	find_blame <blame1 >result &&
	test_cmp expected_e result &&
	git blame --no-show-email one >blame2 &&
	find_blame <blame2 >result &&
	test_cmp expected_n result
'

test_done<|MERGE_RESOLUTION|>--- conflicted
+++ resolved
@@ -6,14 +6,11 @@
 PROG='git blame -c'
 . "$TEST_DIRECTORY"/annotate-tests.sh
 
-<<<<<<< HEAD
-=======
 test_expect_success 'blame untracked file in empty repo' '
 	>untracked &&
 	test_must_fail git blame untracked
 '
 
->>>>>>> 6ebdac1b
 PROG='git blame -c -e'
 test_expect_success 'blame --show-email' '
 	check_count \
