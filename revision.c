--- conflicted
+++ resolved
@@ -2038,21 +2038,18 @@
 		if (revs->first_parent_only)
 			break;
 	}
-<<<<<<< HEAD
-	if (!revs->first_parent_only)
+
+	if (revs->first_parent_only) {
+		cnt = 1;
+	} else {
+		/*
+		 * A merge with a tree-same parent is useless
+		 */
+		if (commit->parents && commit->parents->next)
+			remove_treesame_parents(commit);
+
 		cnt = remove_duplicate_parents(commit);
-	else
-		cnt = 1;
-=======
-
-	/*
-	 * A merge with a tree-same parent is useless
-	 */
-	if (commit->parents && commit->parents->next)
-		remove_treesame_parents(commit);
-
-	cnt = remove_duplicate_parents(commit);
->>>>>>> 4b7f53da
+	}
 
 	/*
 	 * It is possible that we are a merge and one side branch
