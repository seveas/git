--- conflicted
+++ resolved
@@ -43,12 +43,7 @@
 };
 
 static const char * const builtin_merge_usage[] = {
-<<<<<<< HEAD
 	N_("git merge [<options>] [<commit>...]"),
-	N_("git merge [<options>] <msg> HEAD <commit>"),
-=======
-	N_("git merge [options] [<commit>...]"),
->>>>>>> b4391657
 	N_("git merge --abort"),
 	N_("git merge --continue"),
 	NULL
@@ -858,27 +853,6 @@
 	return 1;
 }
 
-<<<<<<< HEAD
-static struct commit *is_old_style_invocation(int argc, const char **argv,
-					      const unsigned char *head)
-{
-	struct commit *second_token = NULL;
-	if (argc > 2) {
-		unsigned char second_sha1[20];
-
-		if (get_sha1(argv[1], second_sha1))
-			return NULL;
-		second_token = lookup_commit_reference_gently(second_sha1, 0);
-		if (!second_token)
-			die(_("'%s' is not a commit"), argv[1]);
-		if (hashcmp(second_token->object.oid.hash, head))
-			return NULL;
-	}
-	return second_token;
-}
-
-=======
->>>>>>> b4391657
 static int evaluate_result(void)
 {
 	int cnt = 0;
@@ -1130,12 +1104,7 @@
 	unsigned char head_sha1[20];
 	struct commit *head_commit;
 	struct strbuf buf = STRBUF_INIT;
-<<<<<<< HEAD
-	const char *head_arg;
 	int i, ret = 0, head_subsumed;
-=======
-	int flag, i, ret = 0, head_subsumed;
->>>>>>> b4391657
 	int best_cnt = -1, merge_was_ok = 0, automerge_was_ok = 0;
 	struct commit_list *common = NULL;
 	const char *best_strategy = NULL, *wt_strategy = NULL;
@@ -1278,32 +1247,8 @@
 	 * the standard merge summary message to be appended
 	 * to the given message.
 	 */
-<<<<<<< HEAD
-	if (!have_message &&
-	    is_old_style_invocation(argc, argv, head_commit->object.oid.hash)) {
-		warning("old-style 'git merge <msg> HEAD <commit>' is deprecated.");
-		strbuf_addstr(&merge_msg, argv[0]);
-		head_arg = argv[1];
-		argv += 2;
-		argc -= 2;
-		remoteheads = collect_parents(head_commit, &head_subsumed,
-					      argc, argv, NULL);
-	} else {
-		/* We are invoked directly as the first-class UI. */
-		head_arg = "HEAD";
-
-		/*
-		 * All the rest are the commits being merged; prepare
-		 * the standard merge summary message to be appended
-		 * to the given message.
-		 */
-		remoteheads = collect_parents(head_commit, &head_subsumed,
-					      argc, argv, &merge_msg);
-	}
-=======
 	remoteheads = collect_parents(head_commit, &head_subsumed,
 				      argc, argv, &merge_msg);
->>>>>>> b4391657
 
 	if (!head_commit || !argc)
 		usage_with_options(builtin_merge_usage,
