--- conflicted
+++ resolved
@@ -36,18 +36,12 @@
 extern void stage_updated_gitmodules(void);
 extern void set_diffopt_flags_from_submodule_config(struct diff_options *,
 		const char *path);
-<<<<<<< HEAD
-int submodule_config(const char *var, const char *value, void *cb);
-void gitmodules_config(void);
+extern int submodule_config(const char *var, const char *value, void *cb);
+extern void gitmodules_config(void);
 extern void gitmodules_config_sha1(const unsigned char *commit_sha1);
 extern int is_submodule_initialized(const char *path);
 extern int is_submodule_populated(const char *path);
-int parse_submodule_update_strategy(const char *value,
-=======
-extern int submodule_config(const char *var, const char *value, void *cb);
-extern void gitmodules_config(void);
 extern int parse_submodule_update_strategy(const char *value,
->>>>>>> 55856a35
 		struct submodule_update_strategy *dst);
 extern const char *submodule_strategy_to_string(const struct submodule_update_strategy *s);
 extern void handle_ignore_submodules_arg(struct diff_options *, const char *);
@@ -67,19 +61,6 @@
 extern int fetch_populated_submodules(const struct argv_array *options,
 			       const char *prefix, int command_line_option,
 			       int quiet, int max_parallel_jobs);
-<<<<<<< HEAD
-unsigned is_submodule_modified(const char *path, int ignore_untracked);
-int submodule_uses_gitfile(const char *path);
-int ok_to_remove_submodule(const char *path);
-int merge_submodule(unsigned char result[20], const char *path, const unsigned char base[20],
-		    const unsigned char a[20], const unsigned char b[20], int search);
-int find_unpushed_submodules(struct sha1_array *commits, const char *remotes_name,
-		struct string_list *needs_pushing);
-extern int push_unpushed_submodules(struct sha1_array *commits,
-				    const char *remotes_name,
-				    int dry_run);
-int parallel_submodules(void);
-=======
 extern unsigned is_submodule_modified(const char *path, int ignore_untracked);
 extern int submodule_uses_gitfile(const char *path);
 
@@ -91,14 +72,14 @@
 			   const unsigned char base[20],
 			   const unsigned char a[20],
 			   const unsigned char b[20], int search);
-extern int find_unpushed_submodules(unsigned char new_sha1[20],
+extern int find_unpushed_submodules(struct sha1_array *commits,
 				    const char *remotes_name,
 				    struct string_list *needs_pushing);
-extern int push_unpushed_submodules(unsigned char new_sha1[20],
-				    const char *remotes_name);
+extern int push_unpushed_submodules(struct sha1_array *commits,
+				    const char *remotes_name,
+				    int dry_run);
 extern void connect_work_tree_and_git_dir(const char *work_tree, const char *git_dir);
 extern int parallel_submodules(void);
->>>>>>> 55856a35
 
 /*
  * Prepare the "env_array" parameter of a "struct child_process" for executing
