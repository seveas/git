--- conflicted
+++ resolved
@@ -149,13 +149,9 @@
 	if (!lstat(name, &st)) {
 		free(to_free);
 		return 1; /* file exists */
-<<<<<<< HEAD
-	}
-	if (errno == ENOENT || errno == ENOTDIR) {
+	}
+	if (is_missing_file_error(errno)) {
 		free(to_free);
-=======
-	if (is_missing_file_error(errno))
->>>>>>> c7054209
 		return 0; /* file does not exist */
 	}
 	die_errno("failed to stat '%s'", arg);
