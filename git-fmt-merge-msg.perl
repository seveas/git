--- conflicted
+++ resolved
@@ -62,18 +62,12 @@
 sub shortlog {
 	my ($tip) = @_;
 	my ($fh, @result);
-<<<<<<< HEAD
-	open $fh, '-|', ('git-log', '--topo-order',
-			 '--pretty=oneline', $tip, '^HEAD')
-	    or die "$!";
-=======
 	my $pid = open($fh, '-|');
 	die "$!" unless defined $pid;
 	if (!$pid) {
-	    exec('git-log', "--max-count=$limit", '--topo-order',
+	    exec('git-log', '--topo-order',
 		 '--pretty=oneline', $tip, '^HEAD') or die "$!";
 	}
->>>>>>> dd27478f
 	while (<$fh>) {
 		s/^[0-9a-f]{40}\s+//;
 		push @result, $_;
