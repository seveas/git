/*
 * Recursive Merge algorithm stolen from git-merge-recursive.py by
 * Fredrik Kuivinen.
 * The thieves were Alex Riesen and Johannes Schindelin, in June/July 2006
 */
#include "advice.h"
#include "cache.h"
#include "cache-tree.h"
#include "commit.h"
#include "blob.h"
#include "builtin.h"
#include "tree-walk.h"
#include "diff.h"
#include "diffcore.h"
#include "tag.h"
#include "unpack-trees.h"
#include "string-list.h"
#include "xdiff-interface.h"
#include "ll-merge.h"
#include "attr.h"
#include "merge-recursive.h"
#include "dir.h"
#include "submodule.h"

static struct tree *shift_tree_object(struct tree *one, struct tree *two,
				      const char *subtree_shift)
{
	unsigned char shifted[20];

	if (!*subtree_shift) {
		shift_tree(one->object.sha1, two->object.sha1, shifted, 0);
	} else {
		shift_tree_by(one->object.sha1, two->object.sha1, shifted,
			      subtree_shift);
	}
	if (!hashcmp(two->object.sha1, shifted))
		return two;
	return lookup_tree(shifted);
}

/*
 * A virtual commit has (const char *)commit->util set to the name.
 */

static struct commit *make_virtual_commit(struct tree *tree, const char *comment)
{
	struct commit *commit = xcalloc(1, sizeof(struct commit));
	commit->tree = tree;
	commit->util = (void*)comment;
	/* avoid warnings */
	commit->object.parsed = 1;
	return commit;
}

/*
 * Since we use get_tree_entry(), which does not put the read object into
 * the object pool, we cannot rely on a == b.
 */
static int sha_eq(const unsigned char *a, const unsigned char *b)
{
	if (!a && !b)
		return 2;
	return a && b && hashcmp(a, b) == 0;
}

/*
 * Since we want to write the index eventually, we cannot reuse the index
 * for these (temporary) data.
 */
struct stage_data
{
	struct
	{
		unsigned mode;
		unsigned char sha[20];
	} stages[4];
	unsigned processed:1;
};

static int show(struct merge_options *o, int v)
{
	return (!o->call_depth && o->verbosity >= v) || o->verbosity >= 5;
}

static void flush_output(struct merge_options *o)
{
	if (o->obuf.len) {
		fputs(o->obuf.buf, stdout);
		strbuf_reset(&o->obuf);
	}
}

__attribute__((format (printf, 3, 4)))
static void output(struct merge_options *o, int v, const char *fmt, ...)
{
	int len;
	va_list ap;

	if (!show(o, v))
		return;

	strbuf_grow(&o->obuf, o->call_depth * 2 + 2);
	memset(o->obuf.buf + o->obuf.len, ' ', o->call_depth * 2);
	strbuf_setlen(&o->obuf, o->obuf.len + o->call_depth * 2);

	va_start(ap, fmt);
	len = vsnprintf(o->obuf.buf + o->obuf.len, strbuf_avail(&o->obuf), fmt, ap);
	va_end(ap);

	if (len < 0)
		len = 0;
	if (len >= strbuf_avail(&o->obuf)) {
		strbuf_grow(&o->obuf, len + 2);
		va_start(ap, fmt);
		len = vsnprintf(o->obuf.buf + o->obuf.len, strbuf_avail(&o->obuf), fmt, ap);
		va_end(ap);
		if (len >= strbuf_avail(&o->obuf)) {
			die("this should not happen, your snprintf is broken");
		}
	}
	strbuf_setlen(&o->obuf, o->obuf.len + len);
	strbuf_add(&o->obuf, "\n", 1);
	if (!o->buffer_output)
		flush_output(o);
}

static void output_commit_title(struct merge_options *o, struct commit *commit)
{
	int i;
	flush_output(o);
	for (i = o->call_depth; i--;)
		fputs("  ", stdout);
	if (commit->util)
		printf("virtual %s\n", (char *)commit->util);
	else {
		printf("%s ", find_unique_abbrev(commit->object.sha1, DEFAULT_ABBREV));
		if (parse_commit(commit) != 0)
			printf("(bad commit)\n");
		else {
			const char *title;
			int len = find_commit_subject(commit->buffer, &title);
			if (len)
				printf("%.*s\n", len, title);
		}
	}
}

static int add_cacheinfo(unsigned int mode, const unsigned char *sha1,
		const char *path, int stage, int refresh, int options)
{
	struct cache_entry *ce;
	ce = make_cache_entry(mode, sha1 ? sha1 : null_sha1, path, stage, refresh);
	if (!ce)
		return error("addinfo_cache failed for path '%s'", path);
	return add_cache_entry(ce, options);
}

static void init_tree_desc_from_tree(struct tree_desc *desc, struct tree *tree)
{
	parse_tree(tree);
	init_tree_desc(desc, tree->buffer, tree->size);
}

static int git_merge_trees(int index_only,
			   struct tree *common,
			   struct tree *head,
			   struct tree *merge)
{
	int rc;
	struct tree_desc t[3];
	struct unpack_trees_options opts;

	memset(&opts, 0, sizeof(opts));
	if (index_only)
		opts.index_only = 1;
	else
		opts.update = 1;
	opts.merge = 1;
	opts.head_idx = 2;
	opts.fn = threeway_merge;
	opts.src_index = &the_index;
	opts.dst_index = &the_index;
	set_porcelain_error_msgs(opts.msgs, "merge");

	init_tree_desc_from_tree(t+0, common);
	init_tree_desc_from_tree(t+1, head);
	init_tree_desc_from_tree(t+2, merge);

	rc = unpack_trees(3, t, &opts);
	cache_tree_free(&active_cache_tree);
	return rc;
}

struct tree *write_tree_from_memory(struct merge_options *o)
{
	struct tree *result = NULL;

	if (unmerged_cache()) {
		int i;
		fprintf(stderr, "BUG: There are unmerged index entries:\n");
		for (i = 0; i < active_nr; i++) {
			struct cache_entry *ce = active_cache[i];
			if (ce_stage(ce))
				fprintf(stderr, "BUG: %d %.*s", ce_stage(ce),
					(int)ce_namelen(ce), ce->name);
		}
		die("Bug in merge-recursive.c");
	}

	if (!active_cache_tree)
		active_cache_tree = cache_tree();

	if (!cache_tree_fully_valid(active_cache_tree) &&
	    cache_tree_update(active_cache_tree,
			      active_cache, active_nr, 0, 0) < 0)
		die("error building trees");

	result = lookup_tree(active_cache_tree->sha1);

	return result;
}

static int save_files_dirs(const unsigned char *sha1,
		const char *base, int baselen, const char *path,
		unsigned int mode, int stage, void *context)
{
	int len = strlen(path);
	char *newpath = xmalloc(baselen + len + 1);
	struct merge_options *o = context;

	memcpy(newpath, base, baselen);
	memcpy(newpath + baselen, path, len);
	newpath[baselen + len] = '\0';

	if (S_ISDIR(mode))
		string_list_insert(&o->current_directory_set, newpath);
	else
		string_list_insert(&o->current_file_set, newpath);
	free(newpath);

	return (S_ISDIR(mode) ? READ_TREE_RECURSIVE : 0);
}

static int get_files_dirs(struct merge_options *o, struct tree *tree)
{
	int n;
	if (read_tree_recursive(tree, "", 0, 0, NULL, save_files_dirs, o))
		return 0;
	n = o->current_file_set.nr + o->current_directory_set.nr;
	return n;
}

/*
 * Returns an index_entry instance which doesn't have to correspond to
 * a real cache entry in Git's index.
 */
static struct stage_data *insert_stage_data(const char *path,
		struct tree *o, struct tree *a, struct tree *b,
		struct string_list *entries)
{
	struct string_list_item *item;
	struct stage_data *e = xcalloc(1, sizeof(struct stage_data));
	get_tree_entry(o->object.sha1, path,
			e->stages[1].sha, &e->stages[1].mode);
	get_tree_entry(a->object.sha1, path,
			e->stages[2].sha, &e->stages[2].mode);
	get_tree_entry(b->object.sha1, path,
			e->stages[3].sha, &e->stages[3].mode);
	item = string_list_insert(entries, path);
	item->util = e;
	return e;
}

/*
 * Create a dictionary mapping file names to stage_data objects. The
 * dictionary contains one entry for every path with a non-zero stage entry.
 */
static struct string_list *get_unmerged(void)
{
	struct string_list *unmerged = xcalloc(1, sizeof(struct string_list));
	int i;

	unmerged->strdup_strings = 1;

	for (i = 0; i < active_nr; i++) {
		struct string_list_item *item;
		struct stage_data *e;
		struct cache_entry *ce = active_cache[i];
		if (!ce_stage(ce))
			continue;

		item = string_list_lookup(unmerged, ce->name);
		if (!item) {
			item = string_list_insert(unmerged, ce->name);
			item->util = xcalloc(1, sizeof(struct stage_data));
		}
		e = item->util;
		e->stages[ce_stage(ce)].mode = ce->ce_mode;
		hashcpy(e->stages[ce_stage(ce)].sha, ce->sha1);
	}

	return unmerged;
}

struct rename
{
	struct diff_filepair *pair;
	struct stage_data *src_entry;
	struct stage_data *dst_entry;
	unsigned processed:1;
};

/*
 * Get information of all renames which occurred between 'o_tree' and
 * 'tree'. We need the three trees in the merge ('o_tree', 'a_tree' and
 * 'b_tree') to be able to associate the correct cache entries with
 * the rename information. 'tree' is always equal to either a_tree or b_tree.
 */
static struct string_list *get_renames(struct merge_options *o,
				       struct tree *tree,
				       struct tree *o_tree,
				       struct tree *a_tree,
				       struct tree *b_tree,
				       struct string_list *entries)
{
	int i;
	struct string_list *renames;
	struct diff_options opts;

	renames = xcalloc(1, sizeof(struct string_list));
	diff_setup(&opts);
	DIFF_OPT_SET(&opts, RECURSIVE);
	opts.detect_rename = DIFF_DETECT_RENAME;
	opts.rename_limit = o->merge_rename_limit >= 0 ? o->merge_rename_limit :
			    o->diff_rename_limit >= 0 ? o->diff_rename_limit :
			    500;
	opts.warn_on_too_large_rename = 1;
	opts.output_format = DIFF_FORMAT_NO_OUTPUT;
	if (diff_setup_done(&opts) < 0)
		die("diff setup failed");
	diff_tree_sha1(o_tree->object.sha1, tree->object.sha1, "", &opts);
	diffcore_std(&opts);
	for (i = 0; i < diff_queued_diff.nr; ++i) {
		struct string_list_item *item;
		struct rename *re;
		struct diff_filepair *pair = diff_queued_diff.queue[i];
		if (pair->status != 'R') {
			diff_free_filepair(pair);
			continue;
		}
		re = xmalloc(sizeof(*re));
		re->processed = 0;
		re->pair = pair;
		item = string_list_lookup(entries, re->pair->one->path);
		if (!item)
			re->src_entry = insert_stage_data(re->pair->one->path,
					o_tree, a_tree, b_tree, entries);
		else
			re->src_entry = item->util;

		item = string_list_lookup(entries, re->pair->two->path);
		if (!item)
			re->dst_entry = insert_stage_data(re->pair->two->path,
					o_tree, a_tree, b_tree, entries);
		else
			re->dst_entry = item->util;
		item = string_list_insert(renames, pair->one->path);
		item->util = re;
	}
	opts.output_format = DIFF_FORMAT_NO_OUTPUT;
	diff_queued_diff.nr = 0;
	diff_flush(&opts);
	return renames;
}

static int update_stages(const char *path, struct diff_filespec *o,
			 struct diff_filespec *a, struct diff_filespec *b,
			 int clear)
{
	int options = ADD_CACHE_OK_TO_ADD | ADD_CACHE_OK_TO_REPLACE;
	if (clear)
		if (remove_file_from_cache(path))
			return -1;
	if (o)
		if (add_cacheinfo(o->mode, o->sha1, path, 1, 0, options))
			return -1;
	if (a)
		if (add_cacheinfo(a->mode, a->sha1, path, 2, 0, options))
			return -1;
	if (b)
		if (add_cacheinfo(b->mode, b->sha1, path, 3, 0, options))
			return -1;
	return 0;
}

static int remove_file(struct merge_options *o, int clean,
		       const char *path, int no_wd)
{
	int update_cache = o->call_depth || clean;
	int update_working_directory = !o->call_depth && !no_wd;

	if (update_cache) {
		if (remove_file_from_cache(path))
			return -1;
	}
	if (update_working_directory) {
		if (remove_path(path))
			return -1;
	}
	return 0;
}

static char *unique_path(struct merge_options *o, const char *path, const char *branch)
{
	char *newpath = xmalloc(strlen(path) + 1 + strlen(branch) + 8 + 1);
	int suffix = 0;
	struct stat st;
	char *p = newpath + strlen(path);
	strcpy(newpath, path);
	*(p++) = '~';
	strcpy(p, branch);
	for (; *p; ++p)
		if ('/' == *p)
			*p = '_';
	while (string_list_has_string(&o->current_file_set, newpath) ||
	       string_list_has_string(&o->current_directory_set, newpath) ||
	       lstat(newpath, &st) == 0)
		sprintf(p, "_%d", suffix++);

	string_list_insert(&o->current_file_set, newpath);
	return newpath;
}

static void flush_buffer(int fd, const char *buf, unsigned long size)
{
	while (size > 0) {
		long ret = write_in_full(fd, buf, size);
		if (ret < 0) {
			/* Ignore epipe */
			if (errno == EPIPE)
				break;
			die_errno("merge-recursive");
		} else if (!ret) {
			die("merge-recursive: disk full?");
		}
		size -= ret;
		buf += ret;
	}
}

static int would_lose_untracked(const char *path)
{
	int pos = cache_name_pos(path, strlen(path));

	if (pos < 0)
		pos = -1 - pos;
	while (pos < active_nr &&
	       !strcmp(path, active_cache[pos]->name)) {
		/*
		 * If stage #0, it is definitely tracked.
		 * If it has stage #2 then it was tracked
		 * before this merge started.  All other
		 * cases the path was not tracked.
		 */
		switch (ce_stage(active_cache[pos])) {
		case 0:
		case 2:
			return 0;
		}
		pos++;
	}
	return file_exists(path);
}

static int make_room_for_path(const char *path)
{
	int status;
	const char *msg = "failed to create path '%s'%s";

	status = safe_create_leading_directories_const(path);
	if (status) {
		if (status == -3) {
			/* something else exists */
			error(msg, path, ": perhaps a D/F conflict?");
			return -1;
		}
		die(msg, path, "");
	}

	/*
	 * Do not unlink a file in the work tree if we are not
	 * tracking it.
	 */
	if (would_lose_untracked(path))
		return error("refusing to lose untracked file at '%s'",
			     path);

	/* Successful unlink is good.. */
	if (!unlink(path))
		return 0;
	/* .. and so is no existing file */
	if (errno == ENOENT)
		return 0;
	/* .. but not some other error (who really cares what?) */
	return error(msg, path, ": perhaps a D/F conflict?");
}

static void update_file_flags(struct merge_options *o,
			      const unsigned char *sha,
			      unsigned mode,
			      const char *path,
			      int update_cache,
			      int update_wd)
{
	if (o->call_depth)
		update_wd = 0;

	if (update_wd) {
		enum object_type type;
		void *buf;
		unsigned long size;

		if (S_ISGITLINK(mode)) {
			/*
			 * We may later decide to recursively descend into
			 * the submodule directory and update its index
			 * and/or work tree, but we do not do that now.
			 */
			update_wd = 0;
			goto update_index;
		}

		buf = read_sha1_file(sha, &type, &size);
		if (!buf)
			die("cannot read object %s '%s'", sha1_to_hex(sha), path);
		if (type != OBJ_BLOB)
			die("blob expected for %s '%s'", sha1_to_hex(sha), path);
		if (S_ISREG(mode)) {
			struct strbuf strbuf = STRBUF_INIT;
			if (convert_to_working_tree(path, buf, size, &strbuf)) {
				free(buf);
				size = strbuf.len;
				buf = strbuf_detach(&strbuf, NULL);
			}
		}

		if (make_room_for_path(path) < 0) {
			update_wd = 0;
			free(buf);
			goto update_index;
		}
		if (S_ISREG(mode) || (!has_symlinks && S_ISLNK(mode))) {
			int fd;
			if (mode & 0100)
				mode = 0777;
			else
				mode = 0666;
			fd = open(path, O_WRONLY | O_TRUNC | O_CREAT, mode);
			if (fd < 0)
				die_errno("failed to open '%s'", path);
			flush_buffer(fd, buf, size);
			close(fd);
		} else if (S_ISLNK(mode)) {
			char *lnk = xmemdupz(buf, size);
			safe_create_leading_directories_const(path);
			unlink(path);
			if (symlink(lnk, path))
				die_errno("failed to symlink '%s'", path);
			free(lnk);
		} else
			die("do not know what to do with %06o %s '%s'",
			    mode, sha1_to_hex(sha), path);
		free(buf);
	}
 update_index:
	if (update_cache)
		add_cacheinfo(mode, sha, path, 0, update_wd, ADD_CACHE_OK_TO_ADD);
}

static void update_file(struct merge_options *o,
			int clean,
			const unsigned char *sha,
			unsigned mode,
			const char *path)
{
	update_file_flags(o, sha, mode, path, o->call_depth || clean, !o->call_depth);
}

/* Low level file merging, update and removal */

struct merge_file_info
{
	unsigned char sha[20];
	unsigned mode;
	unsigned clean:1,
		 merge:1;
};

static int merge_3way(struct merge_options *o,
		      mmbuffer_t *result_buf,
		      struct diff_filespec *one,
		      struct diff_filespec *a,
		      struct diff_filespec *b,
		      const char *branch1,
		      const char *branch2)
{
	mmfile_t orig, src1, src2;
	char *base_name, *name1, *name2;
	int merge_status;
	int favor;

	if (o->call_depth)
		favor = 0;
	else {
		switch (o->recursive_variant) {
		case MERGE_RECURSIVE_OURS:
			favor = XDL_MERGE_FAVOR_OURS;
			break;
		case MERGE_RECURSIVE_THEIRS:
			favor = XDL_MERGE_FAVOR_THEIRS;
			break;
		default:
			favor = 0;
			break;
		}
	}

	if (strcmp(a->path, b->path) ||
	    (o->ancestor != NULL && strcmp(a->path, one->path) != 0)) {
		base_name = o->ancestor == NULL ? NULL :
			xstrdup(mkpath("%s:%s", o->ancestor, one->path));
		name1 = xstrdup(mkpath("%s:%s", branch1, a->path));
		name2 = xstrdup(mkpath("%s:%s", branch2, b->path));
	} else {
		base_name = o->ancestor == NULL ? NULL :
			xstrdup(mkpath("%s", o->ancestor));
		name1 = xstrdup(mkpath("%s", branch1));
		name2 = xstrdup(mkpath("%s", branch2));
	}

	read_mmblob(&orig, one->sha1);
	read_mmblob(&src1, a->sha1);
	read_mmblob(&src2, b->sha1);

	merge_status = ll_merge(result_buf, a->path, &orig, base_name,
				&src1, name1, &src2, name2,
				(!!o->call_depth) | (favor << 1));

	free(name1);
	free(name2);
	free(orig.ptr);
	free(src1.ptr);
	free(src2.ptr);
	return merge_status;
}

static struct merge_file_info merge_file(struct merge_options *o,
				         struct diff_filespec *one,
					 struct diff_filespec *a,
					 struct diff_filespec *b,
					 const char *branch1,
					 const char *branch2)
{
	struct merge_file_info result;
	result.merge = 0;
	result.clean = 1;

	if ((S_IFMT & a->mode) != (S_IFMT & b->mode)) {
		result.clean = 0;
		if (S_ISREG(a->mode)) {
			result.mode = a->mode;
			hashcpy(result.sha, a->sha1);
		} else {
			result.mode = b->mode;
			hashcpy(result.sha, b->sha1);
		}
	} else {
		if (!sha_eq(a->sha1, one->sha1) && !sha_eq(b->sha1, one->sha1))
			result.merge = 1;

		/*
		 * Merge modes
		 */
		if (a->mode == b->mode || a->mode == one->mode)
			result.mode = b->mode;
		else {
			result.mode = a->mode;
			if (b->mode != one->mode) {
				result.clean = 0;
				result.merge = 1;
			}
		}

		if (sha_eq(a->sha1, b->sha1) || sha_eq(a->sha1, one->sha1))
			hashcpy(result.sha, b->sha1);
		else if (sha_eq(b->sha1, one->sha1))
			hashcpy(result.sha, a->sha1);
		else if (S_ISREG(a->mode)) {
			mmbuffer_t result_buf;
			int merge_status;

			merge_status = merge_3way(o, &result_buf, one, a, b,
						  branch1, branch2);

			if ((merge_status < 0) || !result_buf.ptr)
				die("Failed to execute internal merge");

			if (write_sha1_file(result_buf.ptr, result_buf.size,
					    blob_type, result.sha))
				die("Unable to add %s to database",
				    a->path);

			free(result_buf.ptr);
			result.clean = (merge_status == 0);
		} else if (S_ISGITLINK(a->mode)) {
			result.clean = merge_submodule(result.sha, one->path, one->sha1,
						       a->sha1, b->sha1);
		} else if (S_ISLNK(a->mode)) {
			hashcpy(result.sha, a->sha1);

			if (!sha_eq(a->sha1, b->sha1))
				result.clean = 0;
		} else {
			die("unsupported object type in the tree");
		}
	}

	return result;
}

static void conflict_rename_rename(struct merge_options *o,
				   struct rename *ren1,
				   const char *branch1,
				   struct rename *ren2,
				   const char *branch2)
{
	char *del[2];
	int delp = 0;
	const char *ren1_dst = ren1->pair->two->path;
	const char *ren2_dst = ren2->pair->two->path;
	const char *dst_name1 = ren1_dst;
	const char *dst_name2 = ren2_dst;
	if (string_list_has_string(&o->current_directory_set, ren1_dst)) {
		dst_name1 = del[delp++] = unique_path(o, ren1_dst, branch1);
		output(o, 1, "%s is a directory in %s adding as %s instead",
		       ren1_dst, branch2, dst_name1);
		remove_file(o, 0, ren1_dst, 0);
	}
	if (string_list_has_string(&o->current_directory_set, ren2_dst)) {
		dst_name2 = del[delp++] = unique_path(o, ren2_dst, branch2);
		output(o, 1, "%s is a directory in %s adding as %s instead",
		       ren2_dst, branch1, dst_name2);
		remove_file(o, 0, ren2_dst, 0);
	}
	if (o->call_depth) {
		remove_file_from_cache(dst_name1);
		remove_file_from_cache(dst_name2);
		/*
		 * Uncomment to leave the conflicting names in the resulting tree
		 *
		 * update_file(o, 0, ren1->pair->two->sha1, ren1->pair->two->mode, dst_name1);
		 * update_file(o, 0, ren2->pair->two->sha1, ren2->pair->two->mode, dst_name2);
		 */
	} else {
		update_stages(dst_name1, NULL, ren1->pair->two, NULL, 1);
		update_stages(dst_name2, NULL, NULL, ren2->pair->two, 1);
	}
	while (delp--)
		free(del[delp]);
}

static void conflict_rename_dir(struct merge_options *o,
				struct rename *ren1,
				const char *branch1)
{
	char *new_path = unique_path(o, ren1->pair->two->path, branch1);
	output(o, 1, "Renaming %s to %s instead", ren1->pair->one->path, new_path);
	remove_file(o, 0, ren1->pair->two->path, 0);
	update_file(o, 0, ren1->pair->two->sha1, ren1->pair->two->mode, new_path);
	free(new_path);
}

static void conflict_rename_rename_2(struct merge_options *o,
				     struct rename *ren1,
				     const char *branch1,
				     struct rename *ren2,
				     const char *branch2)
{
	char *new_path1 = unique_path(o, ren1->pair->two->path, branch1);
	char *new_path2 = unique_path(o, ren2->pair->two->path, branch2);
	output(o, 1, "Renaming %s to %s and %s to %s instead",
	       ren1->pair->one->path, new_path1,
	       ren2->pair->one->path, new_path2);
	remove_file(o, 0, ren1->pair->two->path, 0);
	update_file(o, 0, ren1->pair->two->sha1, ren1->pair->two->mode, new_path1);
	update_file(o, 0, ren2->pair->two->sha1, ren2->pair->two->mode, new_path2);
	free(new_path2);
	free(new_path1);
}

static int process_renames(struct merge_options *o,
			   struct string_list *a_renames,
			   struct string_list *b_renames)
{
	int clean_merge = 1, i, j;
	struct string_list a_by_dst = STRING_LIST_INIT_NODUP;
	struct string_list b_by_dst = STRING_LIST_INIT_NODUP;
	const struct rename *sre;

	for (i = 0; i < a_renames->nr; i++) {
		sre = a_renames->items[i].util;
		string_list_insert(&a_by_dst, sre->pair->two->path)->util
			= sre->dst_entry;
	}
	for (i = 0; i < b_renames->nr; i++) {
		sre = b_renames->items[i].util;
		string_list_insert(&b_by_dst, sre->pair->two->path)->util
			= sre->dst_entry;
	}

	for (i = 0, j = 0; i < a_renames->nr || j < b_renames->nr;) {
		char *src;
		struct string_list *renames1, *renames2Dst;
		struct rename *ren1 = NULL, *ren2 = NULL;
		const char *branch1, *branch2;
		const char *ren1_src, *ren1_dst;

		if (i >= a_renames->nr) {
			ren2 = b_renames->items[j++].util;
		} else if (j >= b_renames->nr) {
			ren1 = a_renames->items[i++].util;
		} else {
			int compare = strcmp(a_renames->items[i].string,
					     b_renames->items[j].string);
			if (compare <= 0)
				ren1 = a_renames->items[i++].util;
			if (compare >= 0)
				ren2 = b_renames->items[j++].util;
		}

		/* TODO: refactor, so that 1/2 are not needed */
		if (ren1) {
			renames1 = a_renames;
			renames2Dst = &b_by_dst;
			branch1 = o->branch1;
			branch2 = o->branch2;
		} else {
			struct rename *tmp;
			renames1 = b_renames;
			renames2Dst = &a_by_dst;
			branch1 = o->branch2;
			branch2 = o->branch1;
			tmp = ren2;
			ren2 = ren1;
			ren1 = tmp;
		}
		src = ren1->pair->one->path;

		ren1->dst_entry->processed = 1;
		ren1->src_entry->processed = 1;

		if (ren1->processed)
			continue;
		ren1->processed = 1;

		ren1_src = ren1->pair->one->path;
		ren1_dst = ren1->pair->two->path;

		if (ren2) {
			const char *ren2_src = ren2->pair->one->path;
			const char *ren2_dst = ren2->pair->two->path;
			/* Renamed in 1 and renamed in 2 */
			if (strcmp(ren1_src, ren2_src) != 0)
				die("ren1.src != ren2.src");
			ren2->dst_entry->processed = 1;
			ren2->processed = 1;
			if (strcmp(ren1_dst, ren2_dst) != 0) {
				clean_merge = 0;
				output(o, 1, "CONFLICT (rename/rename): "
				       "Rename \"%s\"->\"%s\" in branch \"%s\" "
				       "rename \"%s\"->\"%s\" in \"%s\"%s",
				       src, ren1_dst, branch1,
				       src, ren2_dst, branch2,
				       o->call_depth ? " (left unresolved)": "");
				if (o->call_depth) {
					remove_file_from_cache(src);
					update_file(o, 0, ren1->pair->one->sha1,
						    ren1->pair->one->mode, src);
				}
				conflict_rename_rename(o, ren1, branch1, ren2, branch2);
			} else {
				struct merge_file_info mfi;
				remove_file(o, 1, ren1_src, 1);
				mfi = merge_file(o,
						 ren1->pair->one,
						 ren1->pair->two,
						 ren2->pair->two,
						 branch1,
						 branch2);
				if (mfi.merge || !mfi.clean)
					output(o, 1, "Renaming %s->%s", src, ren1_dst);

				if (mfi.merge)
					output(o, 2, "Auto-merging %s", ren1_dst);

				if (!mfi.clean) {
					output(o, 1, "CONFLICT (content): merge conflict in %s",
					       ren1_dst);
					clean_merge = 0;

					if (!o->call_depth)
						update_stages(ren1_dst,
							      ren1->pair->one,
							      ren1->pair->two,
							      ren2->pair->two,
							      1 /* clear */);
				}
				update_file(o, mfi.clean, mfi.sha, mfi.mode, ren1_dst);
			}
		} else {
			/* Renamed in 1, maybe changed in 2 */
			struct string_list_item *item;
			/* we only use sha1 and mode of these */
			struct diff_filespec src_other, dst_other;
			int try_merge, stage = a_renames == renames1 ? 3: 2;

			remove_file(o, 1, ren1_src, o->call_depth || stage == 3);

			hashcpy(src_other.sha1, ren1->src_entry->stages[stage].sha);
			src_other.mode = ren1->src_entry->stages[stage].mode;
			hashcpy(dst_other.sha1, ren1->dst_entry->stages[stage].sha);
			dst_other.mode = ren1->dst_entry->stages[stage].mode;

			try_merge = 0;

			if (string_list_has_string(&o->current_directory_set, ren1_dst)) {
				clean_merge = 0;
				output(o, 1, "CONFLICT (rename/directory): Rename %s->%s in %s "
				       " directory %s added in %s",
				       ren1_src, ren1_dst, branch1,
				       ren1_dst, branch2);
				conflict_rename_dir(o, ren1, branch1);
			} else if (sha_eq(src_other.sha1, null_sha1)) {
				clean_merge = 0;
				output(o, 1, "CONFLICT (rename/delete): Rename %s->%s in %s "
				       "and deleted in %s",
				       ren1_src, ren1_dst, branch1,
				       branch2);
				update_file(o, 0, ren1->pair->two->sha1, ren1->pair->two->mode, ren1_dst);
				if (!o->call_depth)
					update_stages(ren1_dst, NULL,
							branch1 == o->branch1 ?
							ren1->pair->two : NULL,
							branch1 == o->branch1 ?
							NULL : ren1->pair->two, 1);
			} else if (!sha_eq(dst_other.sha1, null_sha1)) {
				const char *new_path;
				clean_merge = 0;
				try_merge = 1;
				output(o, 1, "CONFLICT (rename/add): Rename %s->%s in %s. "
				       "%s added in %s",
				       ren1_src, ren1_dst, branch1,
				       ren1_dst, branch2);
				if (o->call_depth) {
					struct merge_file_info mfi;
					struct diff_filespec one, a, b;

					one.path = a.path = b.path =
						(char *)ren1_dst;
					hashcpy(one.sha1, null_sha1);
					one.mode = 0;
					hashcpy(a.sha1, ren1->pair->two->sha1);
					a.mode = ren1->pair->two->mode;
					hashcpy(b.sha1, dst_other.sha1);
					b.mode = dst_other.mode;
					mfi = merge_file(o, &one, &a, &b,
							 branch1,
							 branch2);
					output(o, 1, "Adding merged %s", ren1_dst);
					update_file(o, 0,
						    mfi.sha,
						    mfi.mode,
						    ren1_dst);
				} else {
					new_path = unique_path(o, ren1_dst, branch2);
					output(o, 1, "Adding as %s instead", new_path);
					update_file(o, 0, dst_other.sha1, dst_other.mode, new_path);
				}
			} else if ((item = string_list_lookup(renames2Dst, ren1_dst))) {
				ren2 = item->util;
				clean_merge = 0;
				ren2->processed = 1;
				output(o, 1, "CONFLICT (rename/rename): "
				       "Rename %s->%s in %s. "
				       "Rename %s->%s in %s",
				       ren1_src, ren1_dst, branch1,
				       ren2->pair->one->path, ren2->pair->two->path, branch2);
				conflict_rename_rename_2(o, ren1, branch1, ren2, branch2);
			} else
				try_merge = 1;

			if (try_merge) {
				struct diff_filespec *one, *a, *b;
				struct merge_file_info mfi;
				src_other.path = (char *)ren1_src;

				one = ren1->pair->one;
				if (a_renames == renames1) {
					a = ren1->pair->two;
					b = &src_other;
				} else {
					b = ren1->pair->two;
					a = &src_other;
				}
				mfi = merge_file(o, one, a, b,
						o->branch1, o->branch2);

				if (mfi.clean &&
				    sha_eq(mfi.sha, ren1->pair->two->sha1) &&
				    mfi.mode == ren1->pair->two->mode) {
					/*
					 * This message is part of
					 * t6022 test. If you change
					 * it update the test too.
					 */
					output(o, 3, "Skipped %s (merged same as existing)", ren1_dst);

					/* There may be higher stage entries left
					 * in the index (e.g. due to a D/F
					 * conflict) that need to be resolved.
					 */
					if (!ren1->dst_entry->stages[2].mode !=
					    !ren1->dst_entry->stages[3].mode)
						ren1->dst_entry->processed = 0;
				} else {
					if (mfi.merge || !mfi.clean)
						output(o, 1, "Renaming %s => %s", ren1_src, ren1_dst);
					if (mfi.merge)
						output(o, 2, "Auto-merging %s", ren1_dst);
					if (!mfi.clean) {
						output(o, 1, "CONFLICT (rename/modify): Merge conflict in %s",
						       ren1_dst);
						clean_merge = 0;

						if (!o->call_depth)
							update_stages(ren1_dst,
								      one, a, b, 1);
					}
					update_file(o, mfi.clean, mfi.sha, mfi.mode, ren1_dst);
				}
			}
		}
	}
	string_list_clear(&a_by_dst, 0);
	string_list_clear(&b_by_dst, 0);

	return clean_merge;
}

static unsigned char *stage_sha(const unsigned char *sha, unsigned mode)
{
	return (is_null_sha1(sha) || mode == 0) ? NULL: (unsigned char *)sha;
}

/* Per entry merge function */
static int process_entry(struct merge_options *o,
			 const char *path, struct stage_data *entry)
{
	/*
	printf("processing entry, clean cache: %s\n", index_only ? "yes": "no");
	print_index_entry("\tpath: ", entry);
	*/
	int clean_merge = 1;
	unsigned o_mode = entry->stages[1].mode;
	unsigned a_mode = entry->stages[2].mode;
	unsigned b_mode = entry->stages[3].mode;
	unsigned char *o_sha = stage_sha(entry->stages[1].sha, o_mode);
	unsigned char *a_sha = stage_sha(entry->stages[2].sha, a_mode);
	unsigned char *b_sha = stage_sha(entry->stages[3].sha, b_mode);

	entry->processed = 1;
	if (o_sha && (!a_sha || !b_sha)) {
		/* Case A: Deleted in one */
		if ((!a_sha && !b_sha) ||
		    (sha_eq(a_sha, o_sha) && !b_sha) ||
		    (!a_sha && sha_eq(b_sha, o_sha))) {
			/* Deleted in both or deleted in one and
			 * unchanged in the other */
			if (a_sha)
				output(o, 2, "Removing %s", path);
			/* do not touch working file if it did not exist */
			remove_file(o, 1, path, !a_sha);
		} else {
			/* Deleted in one and changed in the other */
			clean_merge = 0;
			if (!a_sha) {
				output(o, 1, "CONFLICT (delete/modify): %s deleted in %s "
				       "and modified in %s. Version %s of %s left in tree.",
				       path, o->branch1,
				       o->branch2, o->branch2, path);
				update_file(o, 0, b_sha, b_mode, path);
			} else {
				output(o, 1, "CONFLICT (delete/modify): %s deleted in %s "
				       "and modified in %s. Version %s of %s left in tree.",
				       path, o->branch2,
				       o->branch1, o->branch1, path);
				update_file(o, 0, a_sha, a_mode, path);
			}
		}

	} else if ((!o_sha && a_sha && !b_sha) ||
		   (!o_sha && !a_sha && b_sha)) {
		/* Case B: Added in one. */
		unsigned mode;
		const unsigned char *sha;

		if (a_sha) {
			mode = a_mode;
			sha = a_sha;
		} else {
			mode = b_mode;
			sha = b_sha;
		}
		if (string_list_has_string(&o->current_directory_set, path)) {
			/* Handle D->F conflicts after all subfiles */
			entry->processed = 0;
			/* But get any file out of the way now, so conflicted
			 * entries below the directory of the same name can
			 * be put in the working directory.
			 */
			if (a_sha)
				output(o, 2, "Removing %s", path);
			/* do not touch working file if it did not exist */
			remove_file(o, 0, path, !a_sha);
			return 1; /* Assume clean till processed */
		} else {
			output(o, 2, "Adding %s", path);
			update_file(o, 1, sha, mode, path);
		}
	} else if (a_sha && b_sha) {
		/* Case C: Added in both (check for same permissions) and */
		/* case D: Modified in both, but differently. */
		const char *reason = "content";
		struct merge_file_info mfi;
		struct diff_filespec one, a, b;

		if (!o_sha) {
			reason = "add/add";
			o_sha = (unsigned char *)null_sha1;
		}
		output(o, 2, "Auto-merging %s", path);
		one.path = a.path = b.path = (char *)path;
		hashcpy(one.sha1, o_sha);
		one.mode = o_mode;
		hashcpy(a.sha1, a_sha);
		a.mode = a_mode;
		hashcpy(b.sha1, b_sha);
		b.mode = b_mode;

		mfi = merge_file(o, &one, &a, &b,
				 o->branch1, o->branch2);

		clean_merge = mfi.clean;
		if (!mfi.clean) {
			if (S_ISGITLINK(mfi.mode))
				reason = "submodule";
			output(o, 1, "CONFLICT (%s): Merge conflict in %s",
					reason, path);
		}
		update_file(o, mfi.clean, mfi.sha, mfi.mode, path);
	} else if (!o_sha && !a_sha && !b_sha) {
		/*
		 * this entry was deleted altogether. a_mode == 0 means
		 * we had that path and want to actively remove it.
		 */
		remove_file(o, 1, path, !a_mode);
	} else
		die("Fatal merge failure, shouldn't happen.");

	return clean_merge;
}

<<<<<<< HEAD
void set_porcelain_error_msgs(const char **msgs, const char *cmd)
=======
/*
 * Per entry merge function for D/F conflicts, to be called only after
 * all files below dir have been processed.  We do this because in the
 * cases we can cleanly resolve D/F conflicts, process_entry() can clean
 * out all the files below the directory for us.
 */
static int process_df_entry(struct merge_options *o,
			 const char *path, struct stage_data *entry)
{
	int clean_merge = 1;
	unsigned o_mode = entry->stages[1].mode;
	unsigned a_mode = entry->stages[2].mode;
	unsigned b_mode = entry->stages[3].mode;
	unsigned char *o_sha = stage_sha(entry->stages[1].sha, o_mode);
	unsigned char *a_sha = stage_sha(entry->stages[2].sha, a_mode);
	unsigned char *b_sha = stage_sha(entry->stages[3].sha, b_mode);
	const char *add_branch;
	const char *other_branch;
	unsigned mode;
	const unsigned char *sha;
	const char *conf;
	struct stat st;

	/* We currently only handle D->F cases */
	assert((!o_sha && a_sha && !b_sha) ||
	       (!o_sha && !a_sha && b_sha));

	entry->processed = 1;

	if (a_sha) {
		add_branch = o->branch1;
		other_branch = o->branch2;
		mode = a_mode;
		sha = a_sha;
		conf = "file/directory";
	} else {
		add_branch = o->branch2;
		other_branch = o->branch1;
		mode = b_mode;
		sha = b_sha;
		conf = "directory/file";
	}
	if (lstat(path, &st) == 0 && S_ISDIR(st.st_mode)) {
		const char *new_path = unique_path(o, path, add_branch);
		clean_merge = 0;
		output(o, 1, "CONFLICT (%s): There is a directory with name %s in %s. "
		       "Adding %s as %s",
		       conf, path, other_branch, path, new_path);
		remove_file(o, 0, path, 0);
		update_file(o, 0, sha, mode, new_path);
	} else {
		output(o, 2, "Adding %s", path);
		update_file(o, 1, sha, mode, path);
	}

	return clean_merge;
}

struct unpack_trees_error_msgs get_porcelain_error_msgs(void)
>>>>>>> 96ecac67
{
	const char *msg;
	char *tmp;
	const char *cmd2 = strcmp(cmd, "checkout") ? cmd : "switch branches";
	if (advice_commit_before_merge)
		msg = "Your local changes to the following files would be overwritten by %s:\n%%s"
			"Please, commit your changes or stash them before you can %s.";
	else
		msg = "Your local changes to the following files would be overwritten by %s:\n%%s";
	tmp = xmalloc(strlen(msg) + strlen(cmd) + strlen(cmd2) - 2);
	sprintf(tmp, msg, cmd, cmd2);
	msgs[ERROR_WOULD_OVERWRITE] = tmp;
	msgs[ERROR_NOT_UPTODATE_FILE] = tmp;

	msgs[ERROR_NOT_UPTODATE_DIR] =
		"Updating the following directories would lose untracked files in it:\n%s";

	if (advice_commit_before_merge)
		msg = "The following untracked working tree files would be %s by %s:\n%%s"
			"Please move or remove them before you can %s.";
	else
		msg = "The following untracked working tree files would be %s by %s:\n%%s";
	tmp = xmalloc(strlen(msg) + strlen(cmd) + strlen("removed") + strlen(cmd2) - 4);
	sprintf(tmp, msg, "removed", cmd, cmd2);
	msgs[ERROR_WOULD_LOSE_UNTRACKED_REMOVED] = tmp;
	tmp = xmalloc(strlen(msg) + strlen(cmd) + strlen("overwritten") + strlen(cmd2) - 4);
	sprintf(tmp, msg, "overwritten", cmd, cmd2);
	msgs[ERROR_WOULD_LOSE_UNTRACKED_OVERWRITTEN] = tmp;

	/*
	 * Special case: ERROR_BIND_OVERLAP refers to a pair of paths, we
	 * cannot easily display it as a list.
	 */
	msgs[ERROR_BIND_OVERLAP] = "Entry '%s' overlaps with '%s'.  Cannot bind.";

	msgs[ERROR_SPARSE_NOT_UPTODATE_FILE] =
		"Cannot update sparse checkout: the following entries are not up-to-date:\n%s";
	msgs[ERROR_WOULD_LOSE_ORPHANED_OVERWRITTEN] =
		"The following Working tree files would be overwritten by sparse checkout update:\n%s";
	msgs[ERROR_WOULD_LOSE_ORPHANED_REMOVED] =
		"The following Working tree files would be removed by sparse checkout update:\n%s";
}

int merge_trees(struct merge_options *o,
		struct tree *head,
		struct tree *merge,
		struct tree *common,
		struct tree **result)
{
	int code, clean;

	if (o->subtree_shift) {
		merge = shift_tree_object(head, merge, o->subtree_shift);
		common = shift_tree_object(head, common, o->subtree_shift);
	}

	if (sha_eq(common->object.sha1, merge->object.sha1)) {
		output(o, 0, "Already up-to-date!");
		*result = head;
		return 1;
	}

	code = git_merge_trees(o->call_depth, common, head, merge);

	if (code != 0) {
		if (show(o, 4) || o->call_depth)
			die("merging of trees %s and %s failed",
			    sha1_to_hex(head->object.sha1),
			    sha1_to_hex(merge->object.sha1));
		else
			exit(128);
	}

	if (unmerged_cache()) {
		struct string_list *entries, *re_head, *re_merge;
		int i;
		string_list_clear(&o->current_file_set, 1);
		string_list_clear(&o->current_directory_set, 1);
		get_files_dirs(o, head);
		get_files_dirs(o, merge);

		entries = get_unmerged();
		re_head  = get_renames(o, head, common, head, merge, entries);
		re_merge = get_renames(o, merge, common, head, merge, entries);
		clean = process_renames(o, re_head, re_merge);
		for (i = 0; i < entries->nr; i++) {
			const char *path = entries->items[i].string;
			struct stage_data *e = entries->items[i].util;
			if (!e->processed
				&& !process_entry(o, path, e))
				clean = 0;
		}
		for (i = 0; i < entries->nr; i++) {
			const char *path = entries->items[i].string;
			struct stage_data *e = entries->items[i].util;
			if (!e->processed
				&& !process_df_entry(o, path, e))
				clean = 0;
		}

		string_list_clear(re_merge, 0);
		string_list_clear(re_head, 0);
		string_list_clear(entries, 1);

	}
	else
		clean = 1;

	if (o->call_depth)
		*result = write_tree_from_memory(o);

	return clean;
}

static struct commit_list *reverse_commit_list(struct commit_list *list)
{
	struct commit_list *next = NULL, *current, *backup;
	for (current = list; current; current = backup) {
		backup = current->next;
		current->next = next;
		next = current;
	}
	return next;
}

/*
 * Merge the commits h1 and h2, return the resulting virtual
 * commit object and a flag indicating the cleanness of the merge.
 */
int merge_recursive(struct merge_options *o,
		    struct commit *h1,
		    struct commit *h2,
		    struct commit_list *ca,
		    struct commit **result)
{
	struct commit_list *iter;
	struct commit *merged_common_ancestors;
	struct tree *mrtree = mrtree;
	int clean;

	if (show(o, 4)) {
		output(o, 4, "Merging:");
		output_commit_title(o, h1);
		output_commit_title(o, h2);
	}

	if (!ca) {
		ca = get_merge_bases(h1, h2, 1);
		ca = reverse_commit_list(ca);
	}

	if (show(o, 5)) {
		output(o, 5, "found %u common ancestor(s):", commit_list_count(ca));
		for (iter = ca; iter; iter = iter->next)
			output_commit_title(o, iter->item);
	}

	merged_common_ancestors = pop_commit(&ca);
	if (merged_common_ancestors == NULL) {
		/* if there is no common ancestor, make an empty tree */
		struct tree *tree = xcalloc(1, sizeof(struct tree));

		tree->object.parsed = 1;
		tree->object.type = OBJ_TREE;
		pretend_sha1_file(NULL, 0, OBJ_TREE, tree->object.sha1);
		merged_common_ancestors = make_virtual_commit(tree, "ancestor");
	}

	for (iter = ca; iter; iter = iter->next) {
		const char *saved_b1, *saved_b2;
		o->call_depth++;
		/*
		 * When the merge fails, the result contains files
		 * with conflict markers. The cleanness flag is
		 * ignored, it was never actually used, as result of
		 * merge_trees has always overwritten it: the committed
		 * "conflicts" were already resolved.
		 */
		discard_cache();
		saved_b1 = o->branch1;
		saved_b2 = o->branch2;
		o->branch1 = "Temporary merge branch 1";
		o->branch2 = "Temporary merge branch 2";
		merge_recursive(o, merged_common_ancestors, iter->item,
				NULL, &merged_common_ancestors);
		o->branch1 = saved_b1;
		o->branch2 = saved_b2;
		o->call_depth--;

		if (!merged_common_ancestors)
			die("merge returned no commit");
	}

	discard_cache();
	if (!o->call_depth)
		read_cache();

	o->ancestor = "merged common ancestors";
	clean = merge_trees(o, h1->tree, h2->tree, merged_common_ancestors->tree,
			    &mrtree);

	if (o->call_depth) {
		*result = make_virtual_commit(mrtree, "merged tree");
		commit_list_insert(h1, &(*result)->parents);
		commit_list_insert(h2, &(*result)->parents->next);
	}
	flush_output(o);
	return clean;
}

static struct commit *get_ref(const unsigned char *sha1, const char *name)
{
	struct object *object;

	object = deref_tag(parse_object(sha1), name, strlen(name));
	if (!object)
		return NULL;
	if (object->type == OBJ_TREE)
		return make_virtual_commit((struct tree*)object, name);
	if (object->type != OBJ_COMMIT)
		return NULL;
	if (parse_commit((struct commit *)object))
		return NULL;
	return (struct commit *)object;
}

int merge_recursive_generic(struct merge_options *o,
			    const unsigned char *head,
			    const unsigned char *merge,
			    int num_base_list,
			    const unsigned char **base_list,
			    struct commit **result)
{
	int clean, index_fd;
	struct lock_file *lock = xcalloc(1, sizeof(struct lock_file));
	struct commit *head_commit = get_ref(head, o->branch1);
	struct commit *next_commit = get_ref(merge, o->branch2);
	struct commit_list *ca = NULL;

	if (base_list) {
		int i;
		for (i = 0; i < num_base_list; ++i) {
			struct commit *base;
			if (!(base = get_ref(base_list[i], sha1_to_hex(base_list[i]))))
				return error("Could not parse object '%s'",
					sha1_to_hex(base_list[i]));
			commit_list_insert(base, &ca);
		}
	}

	index_fd = hold_locked_index(lock, 1);
	clean = merge_recursive(o, head_commit, next_commit, ca,
			result);
	if (active_cache_changed &&
			(write_cache(index_fd, active_cache, active_nr) ||
			 commit_locked_index(lock)))
		return error("Unable to write index.");

	return clean ? 0 : 1;
}

static int merge_recursive_config(const char *var, const char *value, void *cb)
{
	struct merge_options *o = cb;
	if (!strcasecmp(var, "merge.verbosity")) {
		o->verbosity = git_config_int(var, value);
		return 0;
	}
	if (!strcasecmp(var, "diff.renamelimit")) {
		o->diff_rename_limit = git_config_int(var, value);
		return 0;
	}
	if (!strcasecmp(var, "merge.renamelimit")) {
		o->merge_rename_limit = git_config_int(var, value);
		return 0;
	}
	return git_xmerge_config(var, value, cb);
}

void init_merge_options(struct merge_options *o)
{
	memset(o, 0, sizeof(struct merge_options));
	o->verbosity = 2;
	o->buffer_output = 1;
	o->diff_rename_limit = -1;
	o->merge_rename_limit = -1;
	git_config(merge_recursive_config, o);
	if (getenv("GIT_MERGE_VERBOSITY"))
		o->verbosity =
			strtol(getenv("GIT_MERGE_VERBOSITY"), NULL, 10);
	if (o->verbosity >= 5)
		o->buffer_output = 0;
	strbuf_init(&o->obuf, 0);
	memset(&o->current_file_set, 0, sizeof(struct string_list));
	o->current_file_set.strdup_strings = 1;
	memset(&o->current_directory_set, 0, sizeof(struct string_list));
	o->current_directory_set.strdup_strings = 1;
}<|MERGE_RESOLUTION|>--- conflicted
+++ resolved
@@ -1180,9 +1180,6 @@
 	return clean_merge;
 }
 
-<<<<<<< HEAD
-void set_porcelain_error_msgs(const char **msgs, const char *cmd)
-=======
 /*
  * Per entry merge function for D/F conflicts, to be called only after
  * all files below dir have been processed.  We do this because in the
@@ -1241,8 +1238,7 @@
 	return clean_merge;
 }
 
-struct unpack_trees_error_msgs get_porcelain_error_msgs(void)
->>>>>>> 96ecac67
+void set_porcelain_error_msgs(const char **msgs, const char *cmd)
 {
 	const char *msg;
 	char *tmp;
